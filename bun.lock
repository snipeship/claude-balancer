{
  "lockfileVersion": 1,
  "workspaces": {
    "": {
      "name": "ccflare",
      "devDependencies": {
        "@biomejs/biome": "2.1.2",
        "@types/bun": "latest",
        "bun-types": "latest",
        "typescript": "^5.0.0",
      },
    },
<<<<<<< HEAD
    "apps/cli": {
      "name": "@ccflare/cli",
      "version": "0.1.0",
      "bin": {
        "ccflare": "./dist/cli",
      },
      "dependencies": {
        "@ccflare/cli-commands": "workspace:*",
        "@ccflare/config": "workspace:*",
        "@ccflare/core": "workspace:*",
        "@ccflare/database": "workspace:*",
      },
    },
=======
>>>>>>> ff19a086
    "apps/lander": {
      "name": "@ccflare/lander",
      "version": "1.0.0",
    },
    "apps/server": {
      "name": "@ccflare/server",
      "version": "0.1.0",
      "dependencies": {
        "@ccflare/config": "workspace:*",
        "@ccflare/core": "workspace:*",
        "@ccflare/core-di": "workspace:*",
        "@ccflare/dashboard-web": "workspace:*",
        "@ccflare/database": "workspace:*",
        "@ccflare/http-api": "workspace:*",
        "@ccflare/load-balancer": "workspace:*",
        "@ccflare/logger": "workspace:*",
        "@ccflare/proxy": "workspace:*",
        "@ccflare/types": "workspace:*",
      },
    },
    "apps/tui": {
      "name": "ccflare",
      "version": "1.0.0",
      "bin": {
        "ccflare": "./dist/ccflare",
      },
      "dependencies": {
        "@ccflare/config": "workspace:*",
        "@ccflare/core-di": "workspace:*",
        "@ccflare/database": "workspace:*",
        "@ccflare/logger": "workspace:*",
<<<<<<< HEAD
        "@ccflare/tui-core": "workspace:*",
=======
        "@ccflare/server": "workspace:*",
        "@ccflare/tui-core": "workspace:*",
        "@ccflare/ui-common": "workspace:*",
>>>>>>> ff19a086
        "ink": "^6.0.0",
        "ink-select-input": "^6.0.0",
        "ink-spinner": "^5.0.0",
        "ink-text-input": "^6.0.0",
        "react": "^19.0.0",
      },
      "devDependencies": {
        "@types/node": "^20.0.0",
        "@types/react": "^19.0.0",
        "react-devtools-core": "^5.0.0",
      },
    },
    "packages/agents": {
      "name": "@ccflare/agents",
      "version": "1.0.0",
      "dependencies": {
        "@ccflare/config": "workspace:*",
        "@ccflare/logger": "workspace:*",
        "@ccflare/types": "workspace:*",
      },
      "devDependencies": {
        "@types/node": "^22.5.4",
        "typescript": "^5.7.2",
      },
    },
    "packages/cli-commands": {
      "name": "@ccflare/cli-commands",
      "version": "0.1.0",
      "dependencies": {
        "@ccflare/config": "workspace:*",
        "@ccflare/core": "workspace:*",
        "@ccflare/core-di": "workspace:*",
        "@ccflare/database": "workspace:*",
<<<<<<< HEAD
=======
        "@ccflare/oauth-flow": "workspace:*",
>>>>>>> ff19a086
        "@ccflare/providers": "workspace:*",
      },
    },
    "packages/config": {
      "name": "@ccflare/config",
      "version": "0.1.0",
      "dependencies": {
        "@ccflare/core": "workspace:*",
<<<<<<< HEAD
=======
        "@ccflare/logger": "workspace:*",
>>>>>>> ff19a086
      },
    },
    "packages/core": {
      "name": "@ccflare/core",
      "version": "0.1.0",
      "dependencies": {
        "@ccflare/types": "workspace:*",
      },
    },
    "packages/core-di": {
      "name": "@ccflare/core-di",
      "version": "0.1.0",
    },
    "packages/dashboard-web": {
      "name": "@ccflare/dashboard-web",
      "version": "1.0.0",
      "dependencies": {
        "@ccflare/errors": "workspace:*",
        "@ccflare/ui-common": "workspace:*",
        "@ccflare/ui-constants": "workspace:*",
        "@radix-ui/react-dialog": "^1.1.14",
        "@radix-ui/react-dropdown-menu": "^2.1.15",
        "@radix-ui/react-label": "^2.1.0",
        "@radix-ui/react-popover": "^1.1.14",
        "@radix-ui/react-select": "^2.1.2",
        "@radix-ui/react-separator": "^1.1.7",
        "@radix-ui/react-slot": "^1.1.0",
        "@radix-ui/react-switch": "^1.2.5",
        "@radix-ui/react-tabs": "^1.1.1",
        "@radix-ui/react-tooltip": "^1.2.7",
        "@tanstack/react-query": "^5.83.0",
        "bun-plugin-tailwind": "^0.0.15",
        "class-variance-authority": "^0.7.1",
        "clsx": "^2.1.1",
        "cmdk": "^1.1.1",
        "date-fns": "^4.1.0",
        "framer-motion": "^12.23.9",
        "lucide-react": "^0.525.0",
        "react": "^19.0.0",
        "react-dom": "^19.0.0",
        "recharts": "^3.1.0",
        "tailwind-merge": "^2.6.0",
        "tailwindcss": "^4.0.0",
        "tailwindcss-animate": "^1.0.7",
      },
      "devDependencies": {
        "@types/bun": "latest",
        "@types/react": "^19.0.0",
        "@types/react-dom": "^19.0.0",
      },
    },
    "packages/database": {
      "name": "@ccflare/database",
      "version": "0.1.0",
      "dependencies": {
        "@ccflare/core": "workspace:*",
<<<<<<< HEAD
=======
        "@ccflare/logger": "workspace:*",
      },
    },
    "packages/errors": {
      "name": "@ccflare/errors",
      "version": "1.0.0",
      "dependencies": {
        "@ccflare/core": "workspace:*",
      },
      "devDependencies": {
        "@types/bun": "1.1.15",
        "typescript": "5.7.2",
>>>>>>> ff19a086
      },
    },
    "packages/http-api": {
      "name": "@ccflare/http-api",
      "version": "0.1.0",
      "dependencies": {
<<<<<<< HEAD
        "@ccflare/config": "workspace:*",
        "@ccflare/core": "workspace:*",
        "@ccflare/database": "workspace:*",
        "@ccflare/types": "workspace:*",
=======
        "@ccflare/agents": "workspace:*",
        "@ccflare/config": "workspace:*",
        "@ccflare/core": "workspace:*",
        "@ccflare/database": "workspace:*",
        "@ccflare/oauth-flow": "workspace:*",
        "@ccflare/providers": "workspace:*",
        "@ccflare/types": "workspace:*",
      },
    },
    "packages/http-common": {
      "name": "@ccflare/http-common",
      "version": "0.0.0",
      "dependencies": {
        "@ccflare/errors": "workspace:*",
        "@ccflare/types": "workspace:*",
      },
      "devDependencies": {
        "@types/node": "^22.10.2",
        "typescript": "^5.7.2",
>>>>>>> ff19a086
      },
    },
    "packages/load-balancer": {
      "name": "@ccflare/load-balancer",
      "version": "0.1.0",
      "dependencies": {
        "@ccflare/core": "workspace:*",
        "@ccflare/database": "workspace:*",
        "@ccflare/logger": "workspace:*",
      },
    },
    "packages/logger": {
      "name": "@ccflare/logger",
      "version": "0.1.0",
      "dependencies": {
        "@ccflare/core": "workspace:*",
        "@ccflare/types": "workspace:*",
<<<<<<< HEAD
=======
      },
    },
    "packages/oauth-flow": {
      "name": "@ccflare/oauth-flow",
      "version": "0.1.0",
      "dependencies": {
        "@ccflare/config": "workspace:*",
        "@ccflare/database": "workspace:*",
        "@ccflare/providers": "workspace:*",
        "@ccflare/types": "workspace:*",
>>>>>>> ff19a086
      },
    },
    "packages/providers": {
      "name": "@ccflare/providers",
      "version": "0.1.0",
      "dependencies": {
        "@ccflare/core": "workspace:*",
      },
    },
    "packages/proxy": {
      "name": "@ccflare/proxy",
      "version": "0.1.0",
      "dependencies": {
<<<<<<< HEAD
=======
        "@ccflare/agents": "workspace:*",
>>>>>>> ff19a086
        "@ccflare/config": "workspace:*",
        "@ccflare/core": "workspace:*",
        "@ccflare/database": "workspace:*",
        "@ccflare/logger": "workspace:*",
        "@ccflare/providers": "workspace:*",
<<<<<<< HEAD
=======
        "@ccflare/ui-common": "workspace:*",
        "@dqbd/tiktoken": "^1.0.21",
>>>>>>> ff19a086
      },
    },
    "packages/tui-core": {
      "name": "@ccflare/tui-core",
      "version": "1.0.0",
      "dependencies": {
        "@ccflare/cli-commands": "workspace:*",
<<<<<<< HEAD
        "@ccflare/core": "workspace:*",
        "@ccflare/database": "workspace:*",
        "@ccflare/logger": "workspace:*",
=======
        "@ccflare/config": "workspace:*",
        "@ccflare/core": "workspace:*",
        "@ccflare/database": "workspace:*",
        "@ccflare/logger": "workspace:*",
        "@ccflare/oauth-flow": "workspace:*",
        "@ccflare/providers": "workspace:*",
>>>>>>> ff19a086
        "@ccflare/types": "workspace:*",
      },
      "devDependencies": {
        "@types/node": "^20.0.0",
      },
    },
    "packages/types": {
      "name": "@ccflare/types",
      "version": "0.1.0",
    },
    "packages/ui-common": {
      "name": "@ccflare/ui-common",
      "version": "0.0.0",
      "dependencies": {
        "@ccflare/types": "workspace:*",
      },
      "devDependencies": {
        "@types/node": "^22.10.2",
        "typescript": "^5.7.2",
      },
    },
    "packages/ui-constants": {
      "name": "@ccflare/ui-constants",
      "version": "1.0.0",
      "devDependencies": {
        "@types/bun": "1.1.15",
        "typescript": "5.7.2",
      },
    },
  },
  "overrides": {
    "@types/react": "^19.0.0",
    "react": "^19.0.0",
  },
  "packages": {
    "@alcalzone/ansi-tokenize": ["@alcalzone/ansi-tokenize@0.1.3", "", { "dependencies": { "ansi-styles": "^6.2.1", "is-fullwidth-code-point": "^4.0.0" } }, "sha512-3yWxPTq3UQ/FY9p1ErPxIyfT64elWaMvM9lIHnaqpyft63tkxodF5aUElYHrdisWve5cETkh1+KBw1yJuW0aRw=="],

    "@biomejs/biome": ["@biomejs/biome@2.1.2", "", { "optionalDependencies": { "@biomejs/cli-darwin-arm64": "2.1.2", "@biomejs/cli-darwin-x64": "2.1.2", "@biomejs/cli-linux-arm64": "2.1.2", "@biomejs/cli-linux-arm64-musl": "2.1.2", "@biomejs/cli-linux-x64": "2.1.2", "@biomejs/cli-linux-x64-musl": "2.1.2", "@biomejs/cli-win32-arm64": "2.1.2", "@biomejs/cli-win32-x64": "2.1.2" }, "bin": { "biome": "bin/biome" } }, "sha512-yq8ZZuKuBVDgAS76LWCfFKHSYIAgqkxVB3mGVVpOe2vSkUTs7xG46zXZeNPRNVjiJuw0SZ3+J2rXiYx0RUpfGg=="],

    "@biomejs/cli-darwin-arm64": ["@biomejs/cli-darwin-arm64@2.1.2", "", { "os": "darwin", "cpu": "arm64" }, "sha512-leFAks64PEIjc7MY/cLjE8u5OcfBKkcDB0szxsWUB4aDfemBep1WVKt0qrEyqZBOW8LPHzrFMyDl3FhuuA0E7g=="],

    "@biomejs/cli-darwin-x64": ["@biomejs/cli-darwin-x64@2.1.2", "", { "os": "darwin", "cpu": "x64" }, "sha512-Nmmv7wRX5Nj7lGmz0FjnWdflJg4zii8Ivruas6PBKzw5SJX/q+Zh2RfnO+bBnuKLXpj8kiI2x2X12otpH6a32A=="],

    "@biomejs/cli-linux-arm64": ["@biomejs/cli-linux-arm64@2.1.2", "", { "os": "linux", "cpu": "arm64" }, "sha512-NWNy2Diocav61HZiv2enTQykbPP/KrA/baS7JsLSojC7Xxh2nl9IczuvE5UID7+ksRy2e7yH7klm/WkA72G1dw=="],

    "@biomejs/cli-linux-arm64-musl": ["@biomejs/cli-linux-arm64-musl@2.1.2", "", { "os": "linux", "cpu": "arm64" }, "sha512-qgHvafhjH7Oca114FdOScmIKf1DlXT1LqbOrrbR30kQDLFPEOpBG0uzx6MhmsrmhGiCFCr2obDamu+czk+X0HQ=="],

    "@biomejs/cli-linux-x64": ["@biomejs/cli-linux-x64@2.1.2", "", { "os": "linux", "cpu": "x64" }, "sha512-Km/UYeVowygTjpX6sGBzlizjakLoMQkxWbruVZSNE6osuSI63i4uCeIL+6q2AJlD3dxoiBJX70dn1enjQnQqwA=="],

    "@biomejs/cli-linux-x64-musl": ["@biomejs/cli-linux-x64-musl@2.1.2", "", { "os": "linux", "cpu": "x64" }, "sha512-xlB3mU14ZUa3wzLtXfmk2IMOGL+S0aHFhSix/nssWS/2XlD27q+S6f0dlQ8WOCbYoXcuz8BCM7rCn2lxdTrlQA=="],

    "@biomejs/cli-win32-arm64": ["@biomejs/cli-win32-arm64@2.1.2", "", { "os": "win32", "cpu": "arm64" }, "sha512-G8KWZli5ASOXA3yUQgx+M4pZRv3ND16h77UsdunUL17uYpcL/UC7RkWTdkfvMQvogVsAuz5JUcBDjgZHXxlKoA=="],

    "@biomejs/cli-win32-x64": ["@biomejs/cli-win32-x64@2.1.2", "", { "os": "win32", "cpu": "x64" }, "sha512-9zajnk59PMpjBkty3bK2IrjUsUHvqe9HWwyAWQBjGLE7MIBjbX2vwv1XPEhmO2RRuGoTkVx3WCanHrjAytICLA=="],

<<<<<<< HEAD
    "@ccflare/cli": ["@ccflare/cli@workspace:apps/cli"],
=======
    "@ccflare/agents": ["@ccflare/agents@workspace:packages/agents"],
>>>>>>> ff19a086

    "@ccflare/cli-commands": ["@ccflare/cli-commands@workspace:packages/cli-commands"],

    "@ccflare/config": ["@ccflare/config@workspace:packages/config"],

    "@ccflare/core": ["@ccflare/core@workspace:packages/core"],

    "@ccflare/core-di": ["@ccflare/core-di@workspace:packages/core-di"],

    "@ccflare/dashboard-web": ["@ccflare/dashboard-web@workspace:packages/dashboard-web"],

    "@ccflare/database": ["@ccflare/database@workspace:packages/database"],

<<<<<<< HEAD
    "@ccflare/http-api": ["@ccflare/http-api@workspace:packages/http-api"],

    "@ccflare/lander": ["@ccflare/lander@workspace:apps/lander"],

    "@ccflare/load-balancer": ["@ccflare/load-balancer@workspace:packages/load-balancer"],

    "@ccflare/logger": ["@ccflare/logger@workspace:packages/logger"],

    "@ccflare/providers": ["@ccflare/providers@workspace:packages/providers"],

    "@ccflare/proxy": ["@ccflare/proxy@workspace:packages/proxy"],

    "@ccflare/server": ["@ccflare/server@workspace:apps/server"],

    "@ccflare/tui-core": ["@ccflare/tui-core@workspace:packages/tui-core"],

    "@ccflare/types": ["@ccflare/types@workspace:packages/types"],
=======
    "@ccflare/errors": ["@ccflare/errors@workspace:packages/errors"],

    "@ccflare/http-api": ["@ccflare/http-api@workspace:packages/http-api"],

    "@ccflare/http-common": ["@ccflare/http-common@workspace:packages/http-common"],

    "@ccflare/lander": ["@ccflare/lander@workspace:apps/lander"],

    "@ccflare/load-balancer": ["@ccflare/load-balancer@workspace:packages/load-balancer"],

    "@ccflare/logger": ["@ccflare/logger@workspace:packages/logger"],

    "@ccflare/oauth-flow": ["@ccflare/oauth-flow@workspace:packages/oauth-flow"],

    "@ccflare/providers": ["@ccflare/providers@workspace:packages/providers"],

    "@ccflare/proxy": ["@ccflare/proxy@workspace:packages/proxy"],

    "@ccflare/server": ["@ccflare/server@workspace:apps/server"],

    "@ccflare/tui-core": ["@ccflare/tui-core@workspace:packages/tui-core"],

    "@ccflare/types": ["@ccflare/types@workspace:packages/types"],

    "@ccflare/ui-common": ["@ccflare/ui-common@workspace:packages/ui-common"],

    "@ccflare/ui-constants": ["@ccflare/ui-constants@workspace:packages/ui-constants"],

    "@dqbd/tiktoken": ["@dqbd/tiktoken@1.0.21", "", {}, "sha512-grBxRSY9+/iBM205EWjbMm5ySeXQrhJyXWMP38VJd+pO2DRGraDAbi4n8J8T9M4XY1M/FHgonMcmu3J+KjcX0Q=="],
>>>>>>> ff19a086

    "@floating-ui/core": ["@floating-ui/core@1.7.2", "", { "dependencies": { "@floating-ui/utils": "^0.2.10" } }, "sha512-wNB5ooIKHQc+Kui96jE/n69rHFWAVoxn5CAzL1Xdd8FG03cgY3MLO+GF9U3W737fYDSgPWA6MReKhBQBop6Pcw=="],

    "@floating-ui/dom": ["@floating-ui/dom@1.7.2", "", { "dependencies": { "@floating-ui/core": "^1.7.2", "@floating-ui/utils": "^0.2.10" } }, "sha512-7cfaOQuCS27HD7DX+6ib2OrnW+b4ZBwDNnCcT0uTyidcmyWb03FnQqJybDBoCnpdxwBSfA94UAYlRCt7mV+TbA=="],

    "@floating-ui/react-dom": ["@floating-ui/react-dom@2.1.4", "", { "dependencies": { "@floating-ui/dom": "^1.7.2" }, "peerDependencies": { "react": ">=16.8.0", "react-dom": ">=16.8.0" } }, "sha512-JbbpPhp38UmXDDAu60RJmbeme37Jbgsm7NrHGgzYYFKmblzRUh6Pa641dII6LsjwF4XlScDrde2UAzDo/b9KPw=="],

    "@floating-ui/utils": ["@floating-ui/utils@0.2.10", "", {}, "sha512-aGTxbpbg8/b5JfU1HXSrbH3wXZuLPJcNEcZQFMxLs3oSzgtVu6nFPkbbGGUvBcUjKV2YyB9Wxxabo+HEH9tcRQ=="],

    "@radix-ui/number": ["@radix-ui/number@1.1.1", "", {}, "sha512-MkKCwxlXTgz6CFoJx3pCwn07GKp36+aZyu/u2Ln2VrA5DcdyCZkASEDBTd8x5whTQQL5CiYf4prXKLcgQdv29g=="],

    "@radix-ui/primitive": ["@radix-ui/primitive@1.1.2", "", {}, "sha512-XnbHrrprsNqZKQhStrSwgRUQzoCI1glLzdw79xiZPoofhGICeZRSQ3dIxAKH1gb3OHfNf4d6f+vAv3kil2eggA=="],

    "@radix-ui/react-arrow": ["@radix-ui/react-arrow@1.1.7", "", { "dependencies": { "@radix-ui/react-primitive": "2.1.3" }, "peerDependencies": { "@types/react": "*", "@types/react-dom": "*", "react": "^16.8 || ^17.0 || ^18.0 || ^19.0 || ^19.0.0-rc", "react-dom": "^16.8 || ^17.0 || ^18.0 || ^19.0 || ^19.0.0-rc" }, "optionalPeers": ["@types/react", "@types/react-dom"] }, "sha512-F+M1tLhO+mlQaOWspE8Wstg+z6PwxwRd8oQ8IXceWz92kfAmalTRf0EjrouQeo7QssEPfCn05B4Ihs1K9WQ/7w=="],

    "@radix-ui/react-collection": ["@radix-ui/react-collection@1.1.7", "", { "dependencies": { "@radix-ui/react-compose-refs": "1.1.2", "@radix-ui/react-context": "1.1.2", "@radix-ui/react-primitive": "2.1.3", "@radix-ui/react-slot": "1.2.3" }, "peerDependencies": { "@types/react": "*", "@types/react-dom": "*", "react": "^16.8 || ^17.0 || ^18.0 || ^19.0 || ^19.0.0-rc", "react-dom": "^16.8 || ^17.0 || ^18.0 || ^19.0 || ^19.0.0-rc" }, "optionalPeers": ["@types/react", "@types/react-dom"] }, "sha512-Fh9rGN0MoI4ZFUNyfFVNU4y9LUz93u9/0K+yLgA2bwRojxM8JU1DyvvMBabnZPBgMWREAJvU2jjVzq+LrFUglw=="],

    "@radix-ui/react-compose-refs": ["@radix-ui/react-compose-refs@1.1.2", "", { "peerDependencies": { "@types/react": "*", "react": "^16.8 || ^17.0 || ^18.0 || ^19.0 || ^19.0.0-rc" }, "optionalPeers": ["@types/react"] }, "sha512-z4eqJvfiNnFMHIIvXP3CY57y2WJs5g2v3X0zm9mEJkrkNv4rDxu+sg9Jh8EkXyeqBkB7SOcboo9dMVqhyrACIg=="],

    "@radix-ui/react-context": ["@radix-ui/react-context@1.1.2", "", { "peerDependencies": { "@types/react": "*", "react": "^16.8 || ^17.0 || ^18.0 || ^19.0 || ^19.0.0-rc" }, "optionalPeers": ["@types/react"] }, "sha512-jCi/QKUM2r1Ju5a3J64TH2A5SpKAgh0LpknyqdQ4m6DCV0xJ2HG1xARRwNGPQfi1SLdLWZ1OJz6F4OMBBNiGJA=="],

    "@radix-ui/react-dialog": ["@radix-ui/react-dialog@1.1.14", "", { "dependencies": { "@radix-ui/primitive": "1.1.2", "@radix-ui/react-compose-refs": "1.1.2", "@radix-ui/react-context": "1.1.2", "@radix-ui/react-dismissable-layer": "1.1.10", "@radix-ui/react-focus-guards": "1.1.2", "@radix-ui/react-focus-scope": "1.1.7", "@radix-ui/react-id": "1.1.1", "@radix-ui/react-portal": "1.1.9", "@radix-ui/react-presence": "1.1.4", "@radix-ui/react-primitive": "2.1.3", "@radix-ui/react-slot": "1.2.3", "@radix-ui/react-use-controllable-state": "1.2.2", "aria-hidden": "^1.2.4", "react-remove-scroll": "^2.6.3" }, "peerDependencies": { "@types/react": "*", "@types/react-dom": "*", "react": "^16.8 || ^17.0 || ^18.0 || ^19.0 || ^19.0.0-rc", "react-dom": "^16.8 || ^17.0 || ^18.0 || ^19.0 || ^19.0.0-rc" }, "optionalPeers": ["@types/react", "@types/react-dom"] }, "sha512-+CpweKjqpzTmwRwcYECQcNYbI8V9VSQt0SNFKeEBLgfucbsLssU6Ppq7wUdNXEGb573bMjFhVjKVll8rmV6zMw=="],

    "@radix-ui/react-direction": ["@radix-ui/react-direction@1.1.1", "", { "peerDependencies": { "@types/react": "*", "react": "^16.8 || ^17.0 || ^18.0 || ^19.0 || ^19.0.0-rc" }, "optionalPeers": ["@types/react"] }, "sha512-1UEWRX6jnOA2y4H5WczZ44gOOjTEmlqv1uNW4GAJEO5+bauCBhv8snY65Iw5/VOS/ghKN9gr2KjnLKxrsvoMVw=="],

    "@radix-ui/react-dismissable-layer": ["@radix-ui/react-dismissable-layer@1.1.10", "", { "dependencies": { "@radix-ui/primitive": "1.1.2", "@radix-ui/react-compose-refs": "1.1.2", "@radix-ui/react-primitive": "2.1.3", "@radix-ui/react-use-callback-ref": "1.1.1", "@radix-ui/react-use-escape-keydown": "1.1.1" }, "peerDependencies": { "@types/react": "*", "@types/react-dom": "*", "react": "^16.8 || ^17.0 || ^18.0 || ^19.0 || ^19.0.0-rc", "react-dom": "^16.8 || ^17.0 || ^18.0 || ^19.0 || ^19.0.0-rc" }, "optionalPeers": ["@types/react", "@types/react-dom"] }, "sha512-IM1zzRV4W3HtVgftdQiiOmA0AdJlCtMLe00FXaHwgt3rAnNsIyDqshvkIW3hj/iu5hu8ERP7KIYki6NkqDxAwQ=="],

    "@radix-ui/react-dropdown-menu": ["@radix-ui/react-dropdown-menu@2.1.15", "", { "dependencies": { "@radix-ui/primitive": "1.1.2", "@radix-ui/react-compose-refs": "1.1.2", "@radix-ui/react-context": "1.1.2", "@radix-ui/react-id": "1.1.1", "@radix-ui/react-menu": "2.1.15", "@radix-ui/react-primitive": "2.1.3", "@radix-ui/react-use-controllable-state": "1.2.2" }, "peerDependencies": { "@types/react": "*", "@types/react-dom": "*", "react": "^16.8 || ^17.0 || ^18.0 || ^19.0 || ^19.0.0-rc", "react-dom": "^16.8 || ^17.0 || ^18.0 || ^19.0 || ^19.0.0-rc" }, "optionalPeers": ["@types/react", "@types/react-dom"] }, "sha512-mIBnOjgwo9AH3FyKaSWoSu/dYj6VdhJ7frEPiGTeXCdUFHjl9h3mFh2wwhEtINOmYXWhdpf1rY2minFsmaNgVQ=="],

    "@radix-ui/react-focus-guards": ["@radix-ui/react-focus-guards@1.1.2", "", { "peerDependencies": { "@types/react": "*", "react": "^16.8 || ^17.0 || ^18.0 || ^19.0 || ^19.0.0-rc" }, "optionalPeers": ["@types/react"] }, "sha512-fyjAACV62oPV925xFCrH8DR5xWhg9KYtJT4s3u54jxp+L/hbpTY2kIeEFFbFe+a/HCE94zGQMZLIpVTPVZDhaA=="],

    "@radix-ui/react-focus-scope": ["@radix-ui/react-focus-scope@1.1.7", "", { "dependencies": { "@radix-ui/react-compose-refs": "1.1.2", "@radix-ui/react-primitive": "2.1.3", "@radix-ui/react-use-callback-ref": "1.1.1" }, "peerDependencies": { "@types/react": "*", "@types/react-dom": "*", "react": "^16.8 || ^17.0 || ^18.0 || ^19.0 || ^19.0.0-rc", "react-dom": "^16.8 || ^17.0 || ^18.0 || ^19.0 || ^19.0.0-rc" }, "optionalPeers": ["@types/react", "@types/react-dom"] }, "sha512-t2ODlkXBQyn7jkl6TNaw/MtVEVvIGelJDCG41Okq/KwUsJBwQ4XVZsHAVUkK4mBv3ewiAS3PGuUWuY2BoK4ZUw=="],

    "@radix-ui/react-id": ["@radix-ui/react-id@1.1.1", "", { "dependencies": { "@radix-ui/react-use-layout-effect": "1.1.1" }, "peerDependencies": { "@types/react": "*", "react": "^16.8 || ^17.0 || ^18.0 || ^19.0 || ^19.0.0-rc" }, "optionalPeers": ["@types/react"] }, "sha512-kGkGegYIdQsOb4XjsfM97rXsiHaBwco+hFI66oO4s9LU+PLAC5oJ7khdOVFxkhsmlbpUqDAvXw11CluXP+jkHg=="],

    "@radix-ui/react-label": ["@radix-ui/react-label@2.1.7", "", { "dependencies": { "@radix-ui/react-primitive": "2.1.3" }, "peerDependencies": { "@types/react": "*", "@types/react-dom": "*", "react": "^16.8 || ^17.0 || ^18.0 || ^19.0 || ^19.0.0-rc", "react-dom": "^16.8 || ^17.0 || ^18.0 || ^19.0 || ^19.0.0-rc" }, "optionalPeers": ["@types/react", "@types/react-dom"] }, "sha512-YT1GqPSL8kJn20djelMX7/cTRp/Y9w5IZHvfxQTVHrOqa2yMl7i/UfMqKRU5V7mEyKTrUVgJXhNQPVCG8PBLoQ=="],

    "@radix-ui/react-menu": ["@radix-ui/react-menu@2.1.15", "", { "dependencies": { "@radix-ui/primitive": "1.1.2", "@radix-ui/react-collection": "1.1.7", "@radix-ui/react-compose-refs": "1.1.2", "@radix-ui/react-context": "1.1.2", "@radix-ui/react-direction": "1.1.1", "@radix-ui/react-dismissable-layer": "1.1.10", "@radix-ui/react-focus-guards": "1.1.2", "@radix-ui/react-focus-scope": "1.1.7", "@radix-ui/react-id": "1.1.1", "@radix-ui/react-popper": "1.2.7", "@radix-ui/react-portal": "1.1.9", "@radix-ui/react-presence": "1.1.4", "@radix-ui/react-primitive": "2.1.3", "@radix-ui/react-roving-focus": "1.1.10", "@radix-ui/react-slot": "1.2.3", "@radix-ui/react-use-callback-ref": "1.1.1", "aria-hidden": "^1.2.4", "react-remove-scroll": "^2.6.3" }, "peerDependencies": { "@types/react": "*", "@types/react-dom": "*", "react": "^16.8 || ^17.0 || ^18.0 || ^19.0 || ^19.0.0-rc", "react-dom": "^16.8 || ^17.0 || ^18.0 || ^19.0 || ^19.0.0-rc" }, "optionalPeers": ["@types/react", "@types/react-dom"] }, "sha512-tVlmA3Vb9n8SZSd+YSbuFR66l87Wiy4du+YE+0hzKQEANA+7cWKH1WgqcEX4pXqxUFQKrWQGHdvEfw00TjFiew=="],

    "@radix-ui/react-popover": ["@radix-ui/react-popover@1.1.14", "", { "dependencies": { "@radix-ui/primitive": "1.1.2", "@radix-ui/react-compose-refs": "1.1.2", "@radix-ui/react-context": "1.1.2", "@radix-ui/react-dismissable-layer": "1.1.10", "@radix-ui/react-focus-guards": "1.1.2", "@radix-ui/react-focus-scope": "1.1.7", "@radix-ui/react-id": "1.1.1", "@radix-ui/react-popper": "1.2.7", "@radix-ui/react-portal": "1.1.9", "@radix-ui/react-presence": "1.1.4", "@radix-ui/react-primitive": "2.1.3", "@radix-ui/react-slot": "1.2.3", "@radix-ui/react-use-controllable-state": "1.2.2", "aria-hidden": "^1.2.4", "react-remove-scroll": "^2.6.3" }, "peerDependencies": { "@types/react": "*", "@types/react-dom": "*", "react": "^16.8 || ^17.0 || ^18.0 || ^19.0 || ^19.0.0-rc", "react-dom": "^16.8 || ^17.0 || ^18.0 || ^19.0 || ^19.0.0-rc" }, "optionalPeers": ["@types/react", "@types/react-dom"] }, "sha512-ODz16+1iIbGUfFEfKx2HTPKizg2MN39uIOV8MXeHnmdd3i/N9Wt7vU46wbHsqA0xoaQyXVcs0KIlBdOA2Y95bw=="],

    "@radix-ui/react-popper": ["@radix-ui/react-popper@1.2.7", "", { "dependencies": { "@floating-ui/react-dom": "^2.0.0", "@radix-ui/react-arrow": "1.1.7", "@radix-ui/react-compose-refs": "1.1.2", "@radix-ui/react-context": "1.1.2", "@radix-ui/react-primitive": "2.1.3", "@radix-ui/react-use-callback-ref": "1.1.1", "@radix-ui/react-use-layout-effect": "1.1.1", "@radix-ui/react-use-rect": "1.1.1", "@radix-ui/react-use-size": "1.1.1", "@radix-ui/rect": "1.1.1" }, "peerDependencies": { "@types/react": "*", "@types/react-dom": "*", "react": "^16.8 || ^17.0 || ^18.0 || ^19.0 || ^19.0.0-rc", "react-dom": "^16.8 || ^17.0 || ^18.0 || ^19.0 || ^19.0.0-rc" }, "optionalPeers": ["@types/react", "@types/react-dom"] }, "sha512-IUFAccz1JyKcf/RjB552PlWwxjeCJB8/4KxT7EhBHOJM+mN7LdW+B3kacJXILm32xawcMMjb2i0cIZpo+f9kiQ=="],

    "@radix-ui/react-portal": ["@radix-ui/react-portal@1.1.9", "", { "dependencies": { "@radix-ui/react-primitive": "2.1.3", "@radix-ui/react-use-layout-effect": "1.1.1" }, "peerDependencies": { "@types/react": "*", "@types/react-dom": "*", "react": "^16.8 || ^17.0 || ^18.0 || ^19.0 || ^19.0.0-rc", "react-dom": "^16.8 || ^17.0 || ^18.0 || ^19.0 || ^19.0.0-rc" }, "optionalPeers": ["@types/react", "@types/react-dom"] }, "sha512-bpIxvq03if6UNwXZ+HTK71JLh4APvnXntDc6XOX8UVq4XQOVl7lwok0AvIl+b8zgCw3fSaVTZMpAPPagXbKmHQ=="],

    "@radix-ui/react-presence": ["@radix-ui/react-presence@1.1.4", "", { "dependencies": { "@radix-ui/react-compose-refs": "1.1.2", "@radix-ui/react-use-layout-effect": "1.1.1" }, "peerDependencies": { "@types/react": "*", "@types/react-dom": "*", "react": "^16.8 || ^17.0 || ^18.0 || ^19.0 || ^19.0.0-rc", "react-dom": "^16.8 || ^17.0 || ^18.0 || ^19.0 || ^19.0.0-rc" }, "optionalPeers": ["@types/react", "@types/react-dom"] }, "sha512-ueDqRbdc4/bkaQT3GIpLQssRlFgWaL/U2z/S31qRwwLWoxHLgry3SIfCwhxeQNbirEUXFa+lq3RL3oBYXtcmIA=="],

    "@radix-ui/react-primitive": ["@radix-ui/react-primitive@2.1.3", "", { "dependencies": { "@radix-ui/react-slot": "1.2.3" }, "peerDependencies": { "@types/react": "*", "@types/react-dom": "*", "react": "^16.8 || ^17.0 || ^18.0 || ^19.0 || ^19.0.0-rc", "react-dom": "^16.8 || ^17.0 || ^18.0 || ^19.0 || ^19.0.0-rc" }, "optionalPeers": ["@types/react", "@types/react-dom"] }, "sha512-m9gTwRkhy2lvCPe6QJp4d3G1TYEUHn/FzJUtq9MjH46an1wJU+GdoGC5VLof8RX8Ft/DlpshApkhswDLZzHIcQ=="],

    "@radix-ui/react-roving-focus": ["@radix-ui/react-roving-focus@1.1.10", "", { "dependencies": { "@radix-ui/primitive": "1.1.2", "@radix-ui/react-collection": "1.1.7", "@radix-ui/react-compose-refs": "1.1.2", "@radix-ui/react-context": "1.1.2", "@radix-ui/react-direction": "1.1.1", "@radix-ui/react-id": "1.1.1", "@radix-ui/react-primitive": "2.1.3", "@radix-ui/react-use-callback-ref": "1.1.1", "@radix-ui/react-use-controllable-state": "1.2.2" }, "peerDependencies": { "@types/react": "*", "@types/react-dom": "*", "react": "^16.8 || ^17.0 || ^18.0 || ^19.0 || ^19.0.0-rc", "react-dom": "^16.8 || ^17.0 || ^18.0 || ^19.0 || ^19.0.0-rc" }, "optionalPeers": ["@types/react", "@types/react-dom"] }, "sha512-dT9aOXUen9JSsxnMPv/0VqySQf5eDQ6LCk5Sw28kamz8wSOW2bJdlX2Bg5VUIIcV+6XlHpWTIuTPCf/UNIyq8Q=="],

    "@radix-ui/react-select": ["@radix-ui/react-select@2.2.5", "", { "dependencies": { "@radix-ui/number": "1.1.1", "@radix-ui/primitive": "1.1.2", "@radix-ui/react-collection": "1.1.7", "@radix-ui/react-compose-refs": "1.1.2", "@radix-ui/react-context": "1.1.2", "@radix-ui/react-direction": "1.1.1", "@radix-ui/react-dismissable-layer": "1.1.10", "@radix-ui/react-focus-guards": "1.1.2", "@radix-ui/react-focus-scope": "1.1.7", "@radix-ui/react-id": "1.1.1", "@radix-ui/react-popper": "1.2.7", "@radix-ui/react-portal": "1.1.9", "@radix-ui/react-primitive": "2.1.3", "@radix-ui/react-slot": "1.2.3", "@radix-ui/react-use-callback-ref": "1.1.1", "@radix-ui/react-use-controllable-state": "1.2.2", "@radix-ui/react-use-layout-effect": "1.1.1", "@radix-ui/react-use-previous": "1.1.1", "@radix-ui/react-visually-hidden": "1.2.3", "aria-hidden": "^1.2.4", "react-remove-scroll": "^2.6.3" }, "peerDependencies": { "@types/react": "*", "@types/react-dom": "*", "react": "^16.8 || ^17.0 || ^18.0 || ^19.0 || ^19.0.0-rc", "react-dom": "^16.8 || ^17.0 || ^18.0 || ^19.0 || ^19.0.0-rc" }, "optionalPeers": ["@types/react", "@types/react-dom"] }, "sha512-HnMTdXEVuuyzx63ME0ut4+sEMYW6oouHWNGUZc7ddvUWIcfCva/AMoqEW/3wnEllriMWBa0RHspCYnfCWJQYmA=="],

    "@radix-ui/react-separator": ["@radix-ui/react-separator@1.1.7", "", { "dependencies": { "@radix-ui/react-primitive": "2.1.3" }, "peerDependencies": { "@types/react": "*", "@types/react-dom": "*", "react": "^16.8 || ^17.0 || ^18.0 || ^19.0 || ^19.0.0-rc", "react-dom": "^16.8 || ^17.0 || ^18.0 || ^19.0 || ^19.0.0-rc" }, "optionalPeers": ["@types/react", "@types/react-dom"] }, "sha512-0HEb8R9E8A+jZjvmFCy/J4xhbXy3TV+9XSnGJ3KvTtjlIUy/YQ/p6UYZvi7YbeoeXdyU9+Y3scizK6hkY37baA=="],

    "@radix-ui/react-slot": ["@radix-ui/react-slot@1.2.3", "", { "dependencies": { "@radix-ui/react-compose-refs": "1.1.2" }, "peerDependencies": { "@types/react": "*", "react": "^16.8 || ^17.0 || ^18.0 || ^19.0 || ^19.0.0-rc" }, "optionalPeers": ["@types/react"] }, "sha512-aeNmHnBxbi2St0au6VBVC7JXFlhLlOnvIIlePNniyUNAClzmtAUEY8/pBiK3iHjufOlwA+c20/8jngo7xcrg8A=="],

    "@radix-ui/react-switch": ["@radix-ui/react-switch@1.2.5", "", { "dependencies": { "@radix-ui/primitive": "1.1.2", "@radix-ui/react-compose-refs": "1.1.2", "@radix-ui/react-context": "1.1.2", "@radix-ui/react-primitive": "2.1.3", "@radix-ui/react-use-controllable-state": "1.2.2", "@radix-ui/react-use-previous": "1.1.1", "@radix-ui/react-use-size": "1.1.1" }, "peerDependencies": { "@types/react": "*", "@types/react-dom": "*", "react": "^16.8 || ^17.0 || ^18.0 || ^19.0 || ^19.0.0-rc", "react-dom": "^16.8 || ^17.0 || ^18.0 || ^19.0 || ^19.0.0-rc" }, "optionalPeers": ["@types/react", "@types/react-dom"] }, "sha512-5ijLkak6ZMylXsaImpZ8u4Rlf5grRmoc0p0QeX9VJtlrM4f5m3nCTX8tWga/zOA8PZYIR/t0p2Mnvd7InrJ6yQ=="],

    "@radix-ui/react-tabs": ["@radix-ui/react-tabs@1.1.12", "", { "dependencies": { "@radix-ui/primitive": "1.1.2", "@radix-ui/react-context": "1.1.2", "@radix-ui/react-direction": "1.1.1", "@radix-ui/react-id": "1.1.1", "@radix-ui/react-presence": "1.1.4", "@radix-ui/react-primitive": "2.1.3", "@radix-ui/react-roving-focus": "1.1.10", "@radix-ui/react-use-controllable-state": "1.2.2" }, "peerDependencies": { "@types/react": "*", "@types/react-dom": "*", "react": "^16.8 || ^17.0 || ^18.0 || ^19.0 || ^19.0.0-rc", "react-dom": "^16.8 || ^17.0 || ^18.0 || ^19.0 || ^19.0.0-rc" }, "optionalPeers": ["@types/react", "@types/react-dom"] }, "sha512-GTVAlRVrQrSw3cEARM0nAx73ixrWDPNZAruETn3oHCNP6SbZ/hNxdxp+u7VkIEv3/sFoLq1PfcHrl7Pnp0CDpw=="],

    "@radix-ui/react-tooltip": ["@radix-ui/react-tooltip@1.2.7", "", { "dependencies": { "@radix-ui/primitive": "1.1.2", "@radix-ui/react-compose-refs": "1.1.2", "@radix-ui/react-context": "1.1.2", "@radix-ui/react-dismissable-layer": "1.1.10", "@radix-ui/react-id": "1.1.1", "@radix-ui/react-popper": "1.2.7", "@radix-ui/react-portal": "1.1.9", "@radix-ui/react-presence": "1.1.4", "@radix-ui/react-primitive": "2.1.3", "@radix-ui/react-slot": "1.2.3", "@radix-ui/react-use-controllable-state": "1.2.2", "@radix-ui/react-visually-hidden": "1.2.3" }, "peerDependencies": { "@types/react": "*", "@types/react-dom": "*", "react": "^16.8 || ^17.0 || ^18.0 || ^19.0 || ^19.0.0-rc", "react-dom": "^16.8 || ^17.0 || ^18.0 || ^19.0 || ^19.0.0-rc" }, "optionalPeers": ["@types/react", "@types/react-dom"] }, "sha512-Ap+fNYwKTYJ9pzqW+Xe2HtMRbQ/EeWkj2qykZ6SuEV4iS/o1bZI5ssJbk4D2r8XuDuOBVz/tIx2JObtuqU+5Zw=="],

    "@radix-ui/react-use-callback-ref": ["@radix-ui/react-use-callback-ref@1.1.1", "", { "peerDependencies": { "@types/react": "*", "react": "^16.8 || ^17.0 || ^18.0 || ^19.0 || ^19.0.0-rc" }, "optionalPeers": ["@types/react"] }, "sha512-FkBMwD+qbGQeMu1cOHnuGB6x4yzPjho8ap5WtbEJ26umhgqVXbhekKUQO+hZEL1vU92a3wHwdp0HAcqAUF5iDg=="],

    "@radix-ui/react-use-controllable-state": ["@radix-ui/react-use-controllable-state@1.2.2", "", { "dependencies": { "@radix-ui/react-use-effect-event": "0.0.2", "@radix-ui/react-use-layout-effect": "1.1.1" }, "peerDependencies": { "@types/react": "*", "react": "^16.8 || ^17.0 || ^18.0 || ^19.0 || ^19.0.0-rc" }, "optionalPeers": ["@types/react"] }, "sha512-BjasUjixPFdS+NKkypcyyN5Pmg83Olst0+c6vGov0diwTEo6mgdqVR6hxcEgFuh4QrAs7Rc+9KuGJ9TVCj0Zzg=="],

    "@radix-ui/react-use-effect-event": ["@radix-ui/react-use-effect-event@0.0.2", "", { "dependencies": { "@radix-ui/react-use-layout-effect": "1.1.1" }, "peerDependencies": { "@types/react": "*", "react": "^16.8 || ^17.0 || ^18.0 || ^19.0 || ^19.0.0-rc" }, "optionalPeers": ["@types/react"] }, "sha512-Qp8WbZOBe+blgpuUT+lw2xheLP8q0oatc9UpmiemEICxGvFLYmHm9QowVZGHtJlGbS6A6yJ3iViad/2cVjnOiA=="],

    "@radix-ui/react-use-escape-keydown": ["@radix-ui/react-use-escape-keydown@1.1.1", "", { "dependencies": { "@radix-ui/react-use-callback-ref": "1.1.1" }, "peerDependencies": { "@types/react": "*", "react": "^16.8 || ^17.0 || ^18.0 || ^19.0 || ^19.0.0-rc" }, "optionalPeers": ["@types/react"] }, "sha512-Il0+boE7w/XebUHyBjroE+DbByORGR9KKmITzbR7MyQ4akpORYP/ZmbhAr0DG7RmmBqoOnZdy2QlvajJ2QA59g=="],

    "@radix-ui/react-use-layout-effect": ["@radix-ui/react-use-layout-effect@1.1.1", "", { "peerDependencies": { "@types/react": "*", "react": "^16.8 || ^17.0 || ^18.0 || ^19.0 || ^19.0.0-rc" }, "optionalPeers": ["@types/react"] }, "sha512-RbJRS4UWQFkzHTTwVymMTUv8EqYhOp8dOOviLj2ugtTiXRaRQS7GLGxZTLL1jWhMeoSCf5zmcZkqTl9IiYfXcQ=="],

    "@radix-ui/react-use-previous": ["@radix-ui/react-use-previous@1.1.1", "", { "peerDependencies": { "@types/react": "*", "react": "^16.8 || ^17.0 || ^18.0 || ^19.0 || ^19.0.0-rc" }, "optionalPeers": ["@types/react"] }, "sha512-2dHfToCj/pzca2Ck724OZ5L0EVrr3eHRNsG/b3xQJLA2hZpVCS99bLAX+hm1IHXDEnzU6by5z/5MIY794/a8NQ=="],

    "@radix-ui/react-use-rect": ["@radix-ui/react-use-rect@1.1.1", "", { "dependencies": { "@radix-ui/rect": "1.1.1" }, "peerDependencies": { "@types/react": "*", "react": "^16.8 || ^17.0 || ^18.0 || ^19.0 || ^19.0.0-rc" }, "optionalPeers": ["@types/react"] }, "sha512-QTYuDesS0VtuHNNvMh+CjlKJ4LJickCMUAqjlE3+j8w+RlRpwyX3apEQKGFzbZGdo7XNG1tXa+bQqIE7HIXT2w=="],

    "@radix-ui/react-use-size": ["@radix-ui/react-use-size@1.1.1", "", { "dependencies": { "@radix-ui/react-use-layout-effect": "1.1.1" }, "peerDependencies": { "@types/react": "*", "react": "^16.8 || ^17.0 || ^18.0 || ^19.0 || ^19.0.0-rc" }, "optionalPeers": ["@types/react"] }, "sha512-ewrXRDTAqAXlkl6t/fkXWNAhFX9I+CkKlw6zjEwk86RSPKwZr3xpBRso655aqYafwtnbpHLj6toFzmd6xdVptQ=="],

    "@radix-ui/react-visually-hidden": ["@radix-ui/react-visually-hidden@1.2.3", "", { "dependencies": { "@radix-ui/react-primitive": "2.1.3" }, "peerDependencies": { "@types/react": "*", "@types/react-dom": "*", "react": "^16.8 || ^17.0 || ^18.0 || ^19.0 || ^19.0.0-rc", "react-dom": "^16.8 || ^17.0 || ^18.0 || ^19.0 || ^19.0.0-rc" }, "optionalPeers": ["@types/react", "@types/react-dom"] }, "sha512-pzJq12tEaaIhqjbzpCuv/OypJY/BPavOofm+dbab+MHLajy277+1lLm6JFcGgF5eskJ6mquGirhXY2GD/8u8Ug=="],

    "@radix-ui/rect": ["@radix-ui/rect@1.1.1", "", {}, "sha512-HPwpGIzkl28mWyZqG52jiqDJ12waP11Pa1lGoiyUkIEuMLBP0oeK/C89esbXrxsky5we7dfd8U58nm0SgAWpVw=="],

    "@reduxjs/toolkit": ["@reduxjs/toolkit@2.8.2", "", { "dependencies": { "@standard-schema/spec": "^1.0.0", "@standard-schema/utils": "^0.3.0", "immer": "^10.0.3", "redux": "^5.0.1", "redux-thunk": "^3.1.0", "reselect": "^5.1.0" }, "peerDependencies": { "react": "^16.9.0 || ^17.0.0 || ^18 || ^19", "react-redux": "^7.2.1 || ^8.1.3 || ^9.0.0" }, "optionalPeers": ["react", "react-redux"] }, "sha512-MYlOhQ0sLdw4ud48FoC5w0dH9VfWQjtCjreKwYTT3l+r427qYC5Y8PihNutepr8XrNaBUDQo9khWUwQxZaqt5A=="],

    "@standard-schema/spec": ["@standard-schema/spec@1.0.0", "", {}, "sha512-m2bOd0f2RT9k8QJx1JN85cZYyH1RqFBdlwtkSlf4tBDYLCiiZnv1fIIwacK6cqwXavOydf0NPToMQgpKq+dVlA=="],

    "@standard-schema/utils": ["@standard-schema/utils@0.3.0", "", {}, "sha512-e7Mew686owMaPJVNNLs55PUvgz371nKgwsc4vxE49zsODpJEnxgxRo2y/OKrqueavXgZNMDVj3DdHFlaSAeU8g=="],

    "@tanstack/query-core": ["@tanstack/query-core@5.83.0", "", {}, "sha512-0M8dA+amXUkyz5cVUm/B+zSk3xkQAcuXuz5/Q/LveT4ots2rBpPTZOzd7yJa2Utsf8D2Upl5KyjhHRY+9lB/XA=="],

    "@tanstack/react-query": ["@tanstack/react-query@5.83.0", "", { "dependencies": { "@tanstack/query-core": "5.83.0" }, "peerDependencies": { "react": "^18 || ^19" } }, "sha512-/XGYhZ3foc5H0VM2jLSD/NyBRIOK4q9kfeml4+0x2DlL6xVuAcVEW+hTlTapAmejObg0i3eNqhkr2dT+eciwoQ=="],

    "@types/bun": ["@types/bun@1.2.19", "", { "dependencies": { "bun-types": "1.2.19" } }, "sha512-d9ZCmrH3CJ2uYKXQIUuZ/pUnTqIvLDS0SK7pFmbx8ma+ziH/FRMoAq5bYpRG7y+w1gl+HgyNZbtqgMq4W4e2Lg=="],

    "@types/d3-array": ["@types/d3-array@3.2.1", "", {}, "sha512-Y2Jn2idRrLzUfAKV2LyRImR+y4oa2AntrgID95SHJxuMUrkNXmanDSed71sRNZysveJVt1hLLemQZIady0FpEg=="],

    "@types/d3-color": ["@types/d3-color@3.1.3", "", {}, "sha512-iO90scth9WAbmgv7ogoq57O9YpKmFBbmoEoCHDB2xMBY0+/KVrqAaCDyCE16dUspeOvIxFFRI+0sEtqDqy2b4A=="],

    "@types/d3-ease": ["@types/d3-ease@3.0.2", "", {}, "sha512-NcV1JjO5oDzoK26oMzbILE6HW7uVXOHLQvHshBUW4UMdZGfiY6v5BeQwh9a9tCzv+CeefZQHJt5SRgK154RtiA=="],

    "@types/d3-interpolate": ["@types/d3-interpolate@3.0.4", "", { "dependencies": { "@types/d3-color": "*" } }, "sha512-mgLPETlrpVV1YRJIglr4Ez47g7Yxjl1lj7YKsiMCb27VJH9W8NVM6Bb9d8kkpG/uAQS5AmbA48q2IAolKKo1MA=="],

    "@types/d3-path": ["@types/d3-path@3.1.1", "", {}, "sha512-VMZBYyQvbGmWyWVea0EHs/BwLgxc+MKi1zLDCONksozI4YJMcTt8ZEuIR4Sb1MMTE8MMW49v0IwI5+b7RmfWlg=="],

    "@types/d3-scale": ["@types/d3-scale@4.0.9", "", { "dependencies": { "@types/d3-time": "*" } }, "sha512-dLmtwB8zkAeO/juAMfnV+sItKjlsw2lKdZVVy6LRr0cBmegxSABiLEpGVmSJJ8O08i4+sGR6qQtb6WtuwJdvVw=="],

    "@types/d3-shape": ["@types/d3-shape@3.1.7", "", { "dependencies": { "@types/d3-path": "*" } }, "sha512-VLvUQ33C+3J+8p+Daf+nYSOsjB4GXp19/S/aGo60m9h1v6XaxjiT82lKVWJCfzhtuZ3yD7i/TPeC/fuKLLOSmg=="],

    "@types/d3-time": ["@types/d3-time@3.0.4", "", {}, "sha512-yuzZug1nkAAaBlBBikKZTgzCeA+k1uy4ZFwWANOfKw5z5LRhV0gNA7gNkKm7HoK+HRN0wX3EkxGk0fpbWhmB7g=="],

    "@types/d3-timer": ["@types/d3-timer@3.0.2", "", {}, "sha512-Ps3T8E8dZDam6fUyNiMkekK3XUsaUEik+idO9/YjPtfj2qruF8tFBXS7XhtE4iIXBLxhmLjP3SXpLhVf21I9Lw=="],

    "@types/node": ["@types/node@22.17.0", "", { "dependencies": { "undici-types": "~6.21.0" } }, "sha512-bbAKTCqX5aNVryi7qXVMi+OkB3w/OyblodicMbvE38blyAz7GxXf6XYhklokijuPwwVg9sDLKRxt0ZHXQwZVfQ=="],

    "@types/react": ["@types/react@19.1.9", "", { "dependencies": { "csstype": "^3.0.2" } }, "sha512-WmdoynAX8Stew/36uTSVMcLJJ1KRh6L3IZRx1PZ7qJtBqT3dYTgyDTx8H1qoRghErydW7xw9mSJ3wS//tCRpFA=="],

    "@types/react-dom": ["@types/react-dom@19.1.7", "", { "peerDependencies": { "@types/react": "^19.0.0" } }, "sha512-i5ZzwYpqjmrKenzkoLM2Ibzt6mAsM7pxB6BCIouEVVmgiqaMj1TjaK7hnA36hbW5aZv20kx7Lw6hWzPWg0Rurw=="],

    "@types/use-sync-external-store": ["@types/use-sync-external-store@0.0.6", "", {}, "sha512-zFDAD+tlpf2r4asuHEj0XH6pY6i0g5NeAHPn+15wk3BV6JA69eERFXC1gyGThDkVa1zCyKr5jox1+2LbV/AMLg=="],

    "@types/ws": ["@types/ws@8.5.14", "", { "dependencies": { "@types/node": "*" } }, "sha512-bd/YFLW+URhBzMXurx7lWByOu+xzU9+kb3RboOteXYDfW+tr+JZa99OyNmPINEGB/ahzKrEuc8rcv4gnpJmxTw=="],

    "ansi-escapes": ["ansi-escapes@7.0.0", "", { "dependencies": { "environment": "^1.0.0" } }, "sha512-GdYO7a61mR0fOlAsvC9/rIHf7L96sBc6dEWzeOu+KAea5bZyQRPIpojrVoI4AXGJS/ycu/fBTdLrUkA4ODrvjw=="],

    "ansi-regex": ["ansi-regex@6.1.0", "", {}, "sha512-7HSX4QQb4CspciLpVFwyRe79O3xsIZDDLER21kERQ71oaPodF8jL725AgJMFAYbooIqolJoRLuM81SpeUkpkvA=="],

    "ansi-styles": ["ansi-styles@6.2.1", "", {}, "sha512-bN798gFfQX+viw3R7yrGWRqnrN2oRkEkUjjl4JNn4E8GxxbjtG3FbrEIIY3l8/hrwUwIeCZvi4QuOTP4MErVug=="],

    "aria-hidden": ["aria-hidden@1.2.6", "", { "dependencies": { "tslib": "^2.0.0" } }, "sha512-ik3ZgC9dY/lYVVM++OISsaYDeg1tb0VtP5uL3ouh1koGOaUMDPpbFIei4JkFimWUFPn90sbMNMXQAIVOlnYKJA=="],

    "auto-bind": ["auto-bind@5.0.1", "", {}, "sha512-ooviqdwwgfIfNmDwo94wlshcdzfO64XV0Cg6oDsDYBJfITDz1EngD2z7DkbvCWn+XIMsIqW27sEVF6qcpJrRcg=="],

    "bun-plugin-tailwind": ["bun-plugin-tailwind@0.0.15", "", { "peerDependencies": { "typescript": "^5.0.0" } }, "sha512-qtAXMNGG4R0UGGI8zWrqm2B7BdXqx48vunJXBPzfDOHPA5WkRUZdTSbE7TFwO4jLhYqSE23YMWsM9NhE6ovobw=="],

    "bun-types": ["bun-types@1.2.19", "", { "dependencies": { "@types/node": "*" }, "peerDependencies": { "@types/react": "^19" } }, "sha512-uAOTaZSPuYsWIXRpj7o56Let0g/wjihKCkeRqUBhlLVM/Bt+Fj9xTo+LhC1OV1XDaGkz4hNC80et5xgy+9KTHQ=="],

    "ccflare": ["ccflare@workspace:apps/tui"],

    "chalk": ["chalk@5.4.1", "", {}, "sha512-zgVZuo2WcZgfUEmsn6eO3kINexW8RAE4maiQ8QNs8CtpPCSyMiYsULR3HQYkm3w8FIA3SberyMJMSldGsW+U3w=="],

    "class-variance-authority": ["class-variance-authority@0.7.1", "", { "dependencies": { "clsx": "^2.1.1" } }, "sha512-Ka+9Trutv7G8M6WT6SeiRWz792K5qEqIGEGzXKhAE6xOWAY6pPH8U+9IY3oCMv6kqTmLsv7Xh/2w2RigkePMsg=="],

<<<<<<< HEAD
    "ccflare": ["ccflare@workspace:apps/tui"],

=======
>>>>>>> ff19a086
    "cli-boxes": ["cli-boxes@3.0.0", "", {}, "sha512-/lzGpEWL/8PfI0BmBOPRwp0c/wFNX1RdUML3jK/RcSBA9T8mZDdQpqYBKtCFTOfQbwPqWEOpjqW+Fnayc0969g=="],

    "cli-cursor": ["cli-cursor@4.0.0", "", { "dependencies": { "restore-cursor": "^4.0.0" } }, "sha512-VGtlMu3x/4DOtIUwEkRezxUZ2lBacNJCHash0N0WeZDBS+7Ux1dm3XWAgWYxLJFMMdOeXMHXorshEFhbMSGelg=="],

    "cli-spinners": ["cli-spinners@2.9.2", "", {}, "sha512-ywqV+5MmyL4E7ybXgKys4DugZbX0FC6LnwrhjuykIjnK9k8OQacQ7axGKnjDXWNhns0xot3bZI5h55H8yo9cJg=="],

    "cli-truncate": ["cli-truncate@4.0.0", "", { "dependencies": { "slice-ansi": "^5.0.0", "string-width": "^7.0.0" } }, "sha512-nPdaFdQ0h/GEigbPClz11D0v/ZJEwxmeVZGeMo3Z5StPtUTkA9o1lD6QwoirYiSDzbcwn2XcjwmCp68W1IS4TA=="],

    "clsx": ["clsx@2.1.1", "", {}, "sha512-eYm0QWBtUrBWZWG0d386OGAw16Z995PiOVo2B7bjWSbHedGl5e0ZWaq65kOGgUSNesEIDkB9ISbTg/JK9dhCZA=="],

    "cmdk": ["cmdk@1.1.1", "", { "dependencies": { "@radix-ui/react-compose-refs": "^1.1.1", "@radix-ui/react-dialog": "^1.1.6", "@radix-ui/react-id": "^1.1.0", "@radix-ui/react-primitive": "^2.0.2" }, "peerDependencies": { "react": "^18 || ^19 || ^19.0.0-rc", "react-dom": "^18 || ^19 || ^19.0.0-rc" } }, "sha512-Vsv7kFaXm+ptHDMZ7izaRsP70GgrW9NBNGswt9OZaVBLlE0SNpDq8eu/VGXyF9r7M0azK3Wy7OlYXsuyYLFzHg=="],

    "code-excerpt": ["code-excerpt@4.0.0", "", { "dependencies": { "convert-to-spaces": "^2.0.1" } }, "sha512-xxodCmBen3iy2i0WtAK8FlFNrRzjUqjRsMfho58xT/wvZU1YTM3fCnRjcy1gJPMepaRlgm/0e6w8SpWHpn3/cA=="],

    "convert-to-spaces": ["convert-to-spaces@2.0.1", "", {}, "sha512-rcQ1bsQO9799wq24uE5AM2tAILy4gXGIK/njFWcVQkGNZ96edlpY+A7bjwvzjYvLDyzmG1MmMLZhpcsb+klNMQ=="],

    "csstype": ["csstype@3.1.3", "", {}, "sha512-M1uQkMl8rQK/szD0LNhtqxIPLpimGm8sOBwU7lLnCpSbTyY3yeU1Vc7l4KT5zT4s/yOxHH5O7tIuuLOCnLADRw=="],

    "d3-array": ["d3-array@3.2.4", "", { "dependencies": { "internmap": "1 - 2" } }, "sha512-tdQAmyA18i4J7wprpYq8ClcxZy3SC31QMeByyCFyRt7BVHdREQZ5lpzoe5mFEYZUWe+oq8HBvk9JjpibyEV4Jg=="],

    "d3-color": ["d3-color@3.1.0", "", {}, "sha512-zg/chbXyeBtMQ1LbD/WSoW2DpC3I0mpmPdW+ynRTj/x2DAWYrIY7qeZIHidozwV24m4iavr15lNwIwLxRmOxhA=="],

    "d3-ease": ["d3-ease@3.0.1", "", {}, "sha512-wR/XK3D3XcLIZwpbvQwQ5fK+8Ykds1ip7A2Txe0yxncXSdq1L9skcG7blcedkOX+ZcgxGAmLX1FrRGbADwzi0w=="],

    "d3-format": ["d3-format@3.1.0", "", {}, "sha512-YyUI6AEuY/Wpt8KWLgZHsIU86atmikuoOmCfommt0LYHiQSPjvX2AcFc38PX0CBpr2RCyZhjex+NS/LPOv6YqA=="],

    "d3-interpolate": ["d3-interpolate@3.0.1", "", { "dependencies": { "d3-color": "1 - 3" } }, "sha512-3bYs1rOD33uo8aqJfKP3JWPAibgw8Zm2+L9vBKEHJ2Rg+viTR7o5Mmv5mZcieN+FRYaAOWX5SJATX6k1PWz72g=="],

    "d3-path": ["d3-path@3.1.0", "", {}, "sha512-p3KP5HCf/bvjBSSKuXid6Zqijx7wIfNW+J/maPs+iwR35at5JCbLUT0LzF1cnjbCHWhqzQTIN2Jpe8pRebIEFQ=="],

    "d3-scale": ["d3-scale@4.0.2", "", { "dependencies": { "d3-array": "2.10.0 - 3", "d3-format": "1 - 3", "d3-interpolate": "1.2.0 - 3", "d3-time": "2.1.1 - 3", "d3-time-format": "2 - 4" } }, "sha512-GZW464g1SH7ag3Y7hXjf8RoUuAFIqklOAq3MRl4OaWabTFJY9PN/E1YklhXLh+OQ3fM9yS2nOkCoS+WLZ6kvxQ=="],

    "d3-shape": ["d3-shape@3.2.0", "", { "dependencies": { "d3-path": "^3.1.0" } }, "sha512-SaLBuwGm3MOViRq2ABk3eLoxwZELpH6zhl3FbAoJ7Vm1gofKx6El1Ib5z23NUEhF9AsGl7y+dzLe5Cw2AArGTA=="],

    "d3-time": ["d3-time@3.1.0", "", { "dependencies": { "d3-array": "2 - 3" } }, "sha512-VqKjzBLejbSMT4IgbmVgDjpkYrNWUYJnbCGo874u7MMKIWsILRX+OpX/gTk8MqjpT1A/c6HY2dCA77ZN0lkQ2Q=="],

    "d3-time-format": ["d3-time-format@4.1.0", "", { "dependencies": { "d3-time": "1 - 3" } }, "sha512-dJxPBlzC7NugB2PDLwo9Q8JiTR3M3e4/XANkreKSUxF8vvXKqm1Yfq4Q5dl8budlunRVlUUaDUgFt7eA8D6NLg=="],

    "d3-timer": ["d3-timer@3.0.1", "", {}, "sha512-ndfJ/JxxMd3nw31uyKoY2naivF+r29V+Lc0svZxe1JvvIRmi8hUsrMvdOwgS1o6uBHmiz91geQ0ylPP0aj1VUA=="],

    "date-fns": ["date-fns@4.1.0", "", {}, "sha512-Ukq0owbQXxa/U3EGtsdVBkR1w7KOQ5gIBqdH2hkvknzZPYvBxb/aa6E8L7tmjFtkwZBu3UXBbjIgPo/Ez4xaNg=="],

    "decimal.js-light": ["decimal.js-light@2.5.1", "", {}, "sha512-qIMFpTMZmny+MMIitAB6D7iVPEorVw6YQRWkvarTkT4tBeSLLiHzcwj6q0MmYSFCiVpiqPJTJEYIrpcPzVEIvg=="],

    "detect-node-es": ["detect-node-es@1.1.0", "", {}, "sha512-ypdmJU/TbBby2Dxibuv7ZLW3Bs1QEmM7nHjEANfohJLvE0XVujisn1qPJcZxg+qDucsr+bP6fLD1rPS3AhJ7EQ=="],

    "emoji-regex": ["emoji-regex@10.4.0", "", {}, "sha512-EC+0oUMY1Rqm4O6LLrgjtYDvcVYTy7chDnM4Q7030tP4Kwj3u/pR6gP9ygnp2CJMK5Gq+9Q2oqmrFJAz01DXjw=="],

    "environment": ["environment@1.1.0", "", {}, "sha512-xUtoPkMggbz0MPyPiIWr1Kp4aeWJjDZ6SMvURhimjdZgsRuDplF5/s9hcgGhyXMhs+6vpnuoiZ2kFiu3FMnS8Q=="],

    "es-toolkit": ["es-toolkit@1.39.8", "", {}, "sha512-A8QO9TfF+rltS8BXpdu8OS+rpGgEdnRhqIVxO/ZmNvnXBYgOdSsxukT55ELyP94gZIntWJ+Li9QRrT2u1Kitpg=="],

    "escape-string-regexp": ["escape-string-regexp@2.0.0", "", {}, "sha512-UpzcLCXolUWcNu5HtVMHYdXJjArjsF9C0aNnquZYY4uW/Vu0miy5YoWvbV345HauVvcAUnpRuhMMcqTcGOY2+w=="],

    "eventemitter3": ["eventemitter3@5.0.1", "", {}, "sha512-GWkBvjiSZK87ELrYOSESUYeVIc9mvLLf/nXalMOS5dYrgZq9o5OVkbZAVM06CVxYsCwH9BDZFPlQTlPA1j4ahA=="],

    "figures": ["figures@6.1.0", "", { "dependencies": { "is-unicode-supported": "^2.0.0" } }, "sha512-d+l3qxjSesT4V7v2fh+QnmFnUWv9lSpjarhShNTgBOfA0ttejbQUAlHLitbjkoRiDulW0OPoQPYIGhIC8ohejg=="],

    "framer-motion": ["framer-motion@12.23.11", "", { "dependencies": { "motion-dom": "^12.23.9", "motion-utils": "^12.23.6", "tslib": "^2.4.0" }, "peerDependencies": { "@emotion/is-prop-valid": "*", "react": "^18.0.0 || ^19.0.0", "react-dom": "^18.0.0 || ^19.0.0" }, "optionalPeers": ["@emotion/is-prop-valid", "react", "react-dom"] }, "sha512-VzNi+exyI3bn7Pzvz1Fjap1VO9gQu8mxrsSsNamMidsZ8AA8W2kQsR+YQOciEUbMtkKAWIbPHPttfn5e9jqqJQ=="],

    "get-east-asian-width": ["get-east-asian-width@1.3.0", "", {}, "sha512-vpeMIQKxczTD/0s2CdEWHcb0eeJe6TFjxb+J5xgX7hScxqrGuyjmv4c1D4A/gelKfyox0gJJwIHF+fLjeaM8kQ=="],

    "get-nonce": ["get-nonce@1.0.1", "", {}, "sha512-FJhYRoDaiatfEkUK8HKlicmu/3SGFD51q3itKDGoSTysQJBnfOcxU5GxnhE1E6soB76MbT0MBtnKJuXyAx+96Q=="],

    "immer": ["immer@10.1.1", "", {}, "sha512-s2MPrmjovJcoMaHtx6K11Ra7oD05NT97w1IC5zpMkT6Atjr7H8LjaDd81iIxUYpMKSRRNMJE703M1Fhr/TctHw=="],

    "indent-string": ["indent-string@5.0.0", "", {}, "sha512-m6FAo/spmsW2Ab2fU35JTYwtOKa2yAwXSwgjSv1TJzh4Mh7mC3lzAOVLBprb72XsTrgkEIsl7YrFNAiDiRhIGg=="],

    "ink": ["ink@6.1.0", "", { "dependencies": { "@alcalzone/ansi-tokenize": "^0.1.3", "ansi-escapes": "^7.0.0", "ansi-styles": "^6.2.1", "auto-bind": "^5.0.1", "chalk": "^5.3.0", "cli-boxes": "^3.0.0", "cli-cursor": "^4.0.0", "cli-truncate": "^4.0.0", "code-excerpt": "^4.0.0", "es-toolkit": "^1.22.0", "indent-string": "^5.0.0", "is-in-ci": "^1.0.0", "patch-console": "^2.0.0", "react-reconciler": "^0.32.0", "scheduler": "^0.23.0", "signal-exit": "^3.0.7", "slice-ansi": "^7.1.0", "stack-utils": "^2.0.6", "string-width": "^7.2.0", "type-fest": "^4.27.0", "widest-line": "^5.0.0", "wrap-ansi": "^9.0.0", "ws": "^8.18.0", "yoga-layout": "~3.2.1" }, "peerDependencies": { "@types/react": ">=19.0.0", "react": ">=19.0.0", "react-devtools-core": "^4.19.1" }, "optionalPeers": ["@types/react", "react-devtools-core"] }, "sha512-YQ+lbMD79y3FBAJXXZnuRajLEgaMFp102361eY5NrBIEVCi9oFo7gNZU4z2LBWlcjZFiTt7jetlkIbKCCH4KJA=="],

    "ink-select-input": ["ink-select-input@6.2.0", "", { "dependencies": { "figures": "^6.1.0", "to-rotated": "^1.0.0" }, "peerDependencies": { "ink": ">=5.0.0", "react": ">=18.0.0" } }, "sha512-304fZXxkpYxJ9si5lxRCaX01GNlmPBgOZumXXRnPYbHW/iI31cgQynqk2tRypGLOF1cMIwPUzL2LSm6q4I5rQQ=="],

    "ink-spinner": ["ink-spinner@5.0.0", "", { "dependencies": { "cli-spinners": "^2.7.0" }, "peerDependencies": { "ink": ">=4.0.0", "react": ">=18.0.0" } }, "sha512-EYEasbEjkqLGyPOUc8hBJZNuC5GvXGMLu0w5gdTNskPc7Izc5vO3tdQEYnzvshucyGCBXc86ig0ujXPMWaQCdA=="],

    "ink-text-input": ["ink-text-input@6.0.0", "", { "dependencies": { "chalk": "^5.3.0", "type-fest": "^4.18.2" }, "peerDependencies": { "ink": ">=5", "react": ">=18" } }, "sha512-Fw64n7Yha5deb1rHY137zHTAbSTNelUKuB5Kkk2HACXEtwIHBCf9OH2tP/LQ9fRYTl1F0dZgbW0zPnZk6FA9Lw=="],

    "internmap": ["internmap@2.0.3", "", {}, "sha512-5Hh7Y1wQbvY5ooGgPbDaL5iYLAPzMTUrjMulskHLH6wnv/A+1q5rgEaiuqEjB+oxGXIVZs1FF+R/KPN3ZSQYYg=="],

    "is-fullwidth-code-point": ["is-fullwidth-code-point@4.0.0", "", {}, "sha512-O4L094N2/dZ7xqVdrXhh9r1KODPJpFms8B5sGdJLPy664AgvXsreZUyCQQNItZRDlYug4xStLjNp/sz3HvBowQ=="],

    "is-in-ci": ["is-in-ci@1.0.0", "", { "bin": { "is-in-ci": "cli.js" } }, "sha512-eUuAjybVTHMYWm/U+vBO1sY/JOCgoPCXRxzdju0K+K0BiGW0SChEL1MLC0PoCIR1OlPo5YAp8HuQoUlsWEICwg=="],

    "is-unicode-supported": ["is-unicode-supported@2.1.0", "", {}, "sha512-mE00Gnza5EEB3Ds0HfMyllZzbBrmLOX3vfWoj9A9PEnTfratQ/BcaJOuMhnkhjXvb2+FkY3VuHqtAGpTPmglFQ=="],

    "js-tokens": ["js-tokens@4.0.0", "", {}, "sha512-RdJUflcE3cUzKiMqQgsCu06FPu9UdIJO0beYbPhHN4k6apgJtifcoCtT9bcxOpYBtpD2kCM6Sbzg4CausW/PKQ=="],

    "loose-envify": ["loose-envify@1.4.0", "", { "dependencies": { "js-tokens": "^3.0.0 || ^4.0.0" }, "bin": { "loose-envify": "cli.js" } }, "sha512-lyuxPGr/Wfhrlem2CL/UcnUc1zcqKAImBDzukY7Y5F/yQiNdko6+fRLevlw1HgMySw7f611UIY408EtxRSoK3Q=="],

    "lucide-react": ["lucide-react@0.525.0", "", { "peerDependencies": { "react": "^16.5.1 || ^17.0.0 || ^18.0.0 || ^19.0.0" } }, "sha512-Tm1txJ2OkymCGkvwoHt33Y2JpN5xucVq1slHcgE6Lk0WjDfjgKWor5CdVER8U6DvcfMwh4M8XxmpTiyzfmfDYQ=="],

    "mimic-fn": ["mimic-fn@2.1.0", "", {}, "sha512-OqbOk5oEQeAZ8WXWydlu9HJjz9WVdEIvamMCcXmuqUYjTknH/sqsWvhQ3vgwKFRR1HpjvNBKQ37nbJgYzGqGcg=="],

    "motion-dom": ["motion-dom@12.23.9", "", { "dependencies": { "motion-utils": "^12.23.6" } }, "sha512-6Sv++iWS8XMFCgU1qwKj9l4xuC47Hp4+2jvPfyTXkqDg2tTzSgX6nWKD4kNFXk0k7llO59LZTPuJigza4A2K1A=="],

    "motion-utils": ["motion-utils@12.23.6", "", {}, "sha512-eAWoPgr4eFEOFfg2WjIsMoqJTW6Z8MTUCgn/GZ3VRpClWBdnbjryiA3ZSNLyxCTmCQx4RmYX6jX1iWHbenUPNQ=="],

    "onetime": ["onetime@5.1.2", "", { "dependencies": { "mimic-fn": "^2.1.0" } }, "sha512-kbpaSSGJTWdAY5KPVeMOKXSrPtr8C8C7wodJbcsd51jRnmD+GZu8Y0VoU6Dm5Z4vWr0Ig/1NKuWRKf7j5aaYSg=="],

    "patch-console": ["patch-console@2.0.0", "", {}, "sha512-0YNdUceMdaQwoKce1gatDScmMo5pu/tfABfnzEqeG0gtTmd7mh/WcwgUjtAeOU7N8nFFlbQBnFK2gXW5fGvmMA=="],

    "react": ["react@19.1.1", "", {}, "sha512-w8nqGImo45dmMIfljjMwOGtbmC/mk4CMYhWIicdSflH91J9TyCyczcPFXJzrZ/ZXcgGRFeP6BU0BEJTw6tZdfQ=="],

    "react-devtools-core": ["react-devtools-core@5.3.2", "", { "dependencies": { "shell-quote": "^1.6.1", "ws": "^7" } }, "sha512-crr9HkVrDiJ0A4zot89oS0Cgv0Oa4OG1Em4jit3P3ZxZSKPMYyMjfwMqgcJna9o625g8oN87rBm8SWWrSTBZxg=="],

    "react-dom": ["react-dom@19.1.1", "", { "dependencies": { "scheduler": "^0.26.0" }, "peerDependencies": { "react": "^19.1.1" } }, "sha512-Dlq/5LAZgF0Gaz6yiqZCf6VCcZs1ghAJyrsu84Q/GT0gV+mCxbfmKNoGRKBYMJ8IEdGPqu49YWXD02GCknEDkw=="],

    "react-is": ["react-is@19.1.1", "", {}, "sha512-tr41fA15Vn8p4X9ntI+yCyeGSf1TlYaY5vlTZfQmeLBrFo3psOPX6HhTDnFNL9uj3EhP0KAQ80cugCl4b4BERA=="],

    "react-reconciler": ["react-reconciler@0.32.0", "", { "dependencies": { "scheduler": "^0.26.0" }, "peerDependencies": { "react": "^19.1.0" } }, "sha512-2NPMOzgTlG0ZWdIf3qG+dcbLSoAc/uLfOwckc3ofy5sSK0pLJqnQLpUFxvGcN2rlXSjnVtGeeFLNimCQEj5gOQ=="],

    "react-redux": ["react-redux@9.2.0", "", { "dependencies": { "@types/use-sync-external-store": "^0.0.6", "use-sync-external-store": "^1.4.0" }, "peerDependencies": { "@types/react": "^18.2.25 || ^19", "react": "^18.0 || ^19", "redux": "^5.0.0" }, "optionalPeers": ["@types/react", "redux"] }, "sha512-ROY9fvHhwOD9ySfrF0wmvu//bKCQ6AeZZq1nJNtbDC+kk5DuSuNX/n6YWYF/SYy7bSba4D4FSz8DJeKY/S/r+g=="],

    "react-remove-scroll": ["react-remove-scroll@2.7.1", "", { "dependencies": { "react-remove-scroll-bar": "^2.3.7", "react-style-singleton": "^2.2.3", "tslib": "^2.1.0", "use-callback-ref": "^1.3.3", "use-sidecar": "^1.1.3" }, "peerDependencies": { "@types/react": "*", "react": "^16.8.0 || ^17.0.0 || ^18.0.0 || ^19.0.0 || ^19.0.0-rc" }, "optionalPeers": ["@types/react"] }, "sha512-HpMh8+oahmIdOuS5aFKKY6Pyog+FNaZV/XyJOq7b4YFwsFHe5yYfdbIalI4k3vU2nSDql7YskmUseHsRrJqIPA=="],

    "react-remove-scroll-bar": ["react-remove-scroll-bar@2.3.8", "", { "dependencies": { "react-style-singleton": "^2.2.2", "tslib": "^2.0.0" }, "peerDependencies": { "@types/react": "*", "react": "^16.8.0 || ^17.0.0 || ^18.0.0 || ^19.0.0" }, "optionalPeers": ["@types/react"] }, "sha512-9r+yi9+mgU33AKcj6IbT9oRCO78WriSj6t/cF8DWBZJ9aOGPOTEDvdUDz1FwKim7QXWwmHqtdHnRJfhAxEG46Q=="],

    "react-style-singleton": ["react-style-singleton@2.2.3", "", { "dependencies": { "get-nonce": "^1.0.0", "tslib": "^2.0.0" }, "peerDependencies": { "@types/react": "*", "react": "^16.8.0 || ^17.0.0 || ^18.0.0 || ^19.0.0 || ^19.0.0-rc" }, "optionalPeers": ["@types/react"] }, "sha512-b6jSvxvVnyptAiLjbkWLE/lOnR4lfTtDAl+eUC7RZy+QQWc6wRzIV2CE6xBuMmDxc2qIihtDCZD5NPOFl7fRBQ=="],

    "recharts": ["recharts@3.1.0", "", { "dependencies": { "@reduxjs/toolkit": "1.x.x || 2.x.x", "clsx": "^2.1.1", "decimal.js-light": "^2.5.1", "es-toolkit": "^1.39.3", "eventemitter3": "^5.0.1", "immer": "^10.1.1", "react-redux": "8.x.x || 9.x.x", "reselect": "5.1.1", "tiny-invariant": "^1.3.3", "use-sync-external-store": "^1.2.2", "victory-vendor": "^37.0.2" }, "peerDependencies": { "react": "^16.8.0 || ^17.0.0 || ^18.0.0 || ^19.0.0", "react-dom": "^16.0.0 || ^17.0.0 || ^18.0.0 || ^19.0.0", "react-is": "^16.8.0 || ^17.0.0 || ^18.0.0 || ^19.0.0" } }, "sha512-NqAqQcGBmLrfDs2mHX/bz8jJCQtG2FeXfE0GqpZmIuXIjkpIwj8sd9ad0WyvKiBKPd8ZgNG0hL85c8sFDwascw=="],

    "redux": ["redux@5.0.1", "", {}, "sha512-M9/ELqF6fy8FwmkpnF0S3YKOqMyoWJ4+CS5Efg2ct3oY9daQvd/Pc71FpGZsVsbl3Cpb+IIcjBDUnnyBdQbq4w=="],

    "redux-thunk": ["redux-thunk@3.1.0", "", { "peerDependencies": { "redux": "^5.0.0" } }, "sha512-NW2r5T6ksUKXCabzhL9z+h206HQw/NJkcLm1GPImRQ8IzfXwRGqjVhKJGauHirT0DAuyy6hjdnMZaRoAcy0Klw=="],

    "reselect": ["reselect@5.1.1", "", {}, "sha512-K/BG6eIky/SBpzfHZv/dd+9JBFiS4SWV7FIujVyJRux6e45+73RaUHXLmIR1f7WOMaQ0U1km6qwklRQxpJJY0w=="],

    "restore-cursor": ["restore-cursor@4.0.0", "", { "dependencies": { "onetime": "^5.1.0", "signal-exit": "^3.0.2" } }, "sha512-I9fPXU9geO9bHOt9pHHOhOkYerIMsmVaWB0rA2AI9ERh/+x/i7MV5HKBNrg+ljO5eoPVgCcnFuRjJ9uH6I/3eg=="],

    "scheduler": ["scheduler@0.26.0", "", {}, "sha512-NlHwttCI/l5gCPR3D1nNXtWABUmBwvZpEQiD4IXSbIDq8BzLIK/7Ir5gTFSGZDUu37K5cMNp0hFtzO38sC7gWA=="],

    "shell-quote": ["shell-quote@1.8.3", "", {}, "sha512-ObmnIF4hXNg1BqhnHmgbDETF8dLPCggZWBjkQfhZpbszZnYur5DUljTcCHii5LC3J5E0yeO/1LIMyH+UvHQgyw=="],

    "signal-exit": ["signal-exit@3.0.7", "", {}, "sha512-wnD2ZE+l+SPC/uoS0vXeE9L1+0wuaMqKlfz9AMUo38JsyLSBWSFcHR1Rri62LZc12vLr1gb3jl7iwQhgwpAbGQ=="],

    "slice-ansi": ["slice-ansi@7.1.0", "", { "dependencies": { "ansi-styles": "^6.2.1", "is-fullwidth-code-point": "^5.0.0" } }, "sha512-bSiSngZ/jWeX93BqeIAbImyTbEihizcwNjFoRUIY/T1wWQsfsm2Vw1agPKylXvQTU7iASGdHhyqRlqQzfz+Htg=="],

    "stack-utils": ["stack-utils@2.0.6", "", { "dependencies": { "escape-string-regexp": "^2.0.0" } }, "sha512-XlkWvfIm6RmsWtNJx+uqtKLS8eqFbxUg0ZzLXqY0caEy9l7hruX8IpiDnjsLavoBgqCCR71TqWO8MaXYheJ3RQ=="],

    "string-width": ["string-width@7.2.0", "", { "dependencies": { "emoji-regex": "^10.3.0", "get-east-asian-width": "^1.0.0", "strip-ansi": "^7.1.0" } }, "sha512-tsaTIkKW9b4N+AEj+SVA+WhJzV7/zMhcSu78mLKWSk7cXMOSHsBKFWUs0fWwq8QyK3MgJBQRX6Gbi4kYbdvGkQ=="],

    "strip-ansi": ["strip-ansi@7.1.0", "", { "dependencies": { "ansi-regex": "^6.0.1" } }, "sha512-iq6eVVI64nQQTRYq2KtEg2d2uU7LElhTJwsH4YzIHZshxlgZms/wIc4VoDQTlG/IvVIrBKG06CrZnp0qv7hkcQ=="],

    "tailwind-merge": ["tailwind-merge@2.6.0", "", {}, "sha512-P+Vu1qXfzediirmHOC3xKGAYeZtPcV9g76X+xg2FD4tYgR71ewMA35Y3sCz3zhiN/dwefRpJX0yBcgwi1fXNQA=="],

    "tailwindcss": ["tailwindcss@4.1.11", "", {}, "sha512-2E9TBm6MDD/xKYe+dvJZAmg3yxIEDNRc0jwlNyDg/4Fil2QcSLjFKGVff0lAf1jjeaArlG/M75Ey/EYr/OJtBA=="],

    "tailwindcss-animate": ["tailwindcss-animate@1.0.7", "", { "peerDependencies": { "tailwindcss": ">=3.0.0 || insiders" } }, "sha512-bl6mpH3T7I3UFxuvDEXLxy/VuFxBk5bbzplh7tXI68mwMokNYd1t9qPBHlnyTwfa4JGC4zP516I1hYYtQ/vspA=="],

    "tiny-invariant": ["tiny-invariant@1.3.3", "", {}, "sha512-+FbBPE1o9QAYvviau/qC5SE3caw21q3xkvWKBtja5vgqOWIHHJ3ioaq1VPfn/Szqctz2bU/oYeKd9/z5BL+PVg=="],

    "to-rotated": ["to-rotated@1.0.0", "", {}, "sha512-KsEID8AfgUy+pxVRLsWp0VzCa69wxzUDZnzGbyIST/bcgcrMvTYoFBX/QORH4YApoD89EDuUovx4BTdpOn319Q=="],

    "tslib": ["tslib@2.8.1", "", {}, "sha512-oJFu94HQb+KVduSUQL7wnpmqnfmLsOA/nAh6b6EH0wCEoK0/mPeXU6c3wKDV83MkOuHPRHtSXKKU99IBazS/2w=="],

    "type-fest": ["type-fest@4.41.0", "", {}, "sha512-TeTSQ6H5YHvpqVwBRcnLDCBnDOHWYu7IvGbHT6N8AOymcr9PJGjc1GTtiWZTYg0NCgYwvnYWEkVChQAr9bjfwA=="],

    "typescript": ["typescript@5.8.3", "", { "bin": { "tsc": "bin/tsc", "tsserver": "bin/tsserver" } }, "sha512-p1diW6TqL9L07nNxvRMM7hMMw4c5XOo/1ibL4aAIGmSAt9slTE1Xgw5KWuof2uTOvCg9BY7ZRi+GaF+7sfgPeQ=="],

    "undici-types": ["undici-types@6.21.0", "", {}, "sha512-iwDZqg0QAGrg9Rav5H4n0M64c3mkR59cJ6wQp+7C4nI0gsmExaedaYLNO44eT4AtBBwjbTiGPMlt2Md0T9H9JQ=="],

    "use-callback-ref": ["use-callback-ref@1.3.3", "", { "dependencies": { "tslib": "^2.0.0" }, "peerDependencies": { "@types/react": "*", "react": "^16.8.0 || ^17.0.0 || ^18.0.0 || ^19.0.0 || ^19.0.0-rc" }, "optionalPeers": ["@types/react"] }, "sha512-jQL3lRnocaFtu3V00JToYz/4QkNWswxijDaCVNZRiRTO3HQDLsdu1ZtmIUvV4yPp+rvWm5j0y0TG/S61cuijTg=="],

    "use-sidecar": ["use-sidecar@1.1.3", "", { "dependencies": { "detect-node-es": "^1.1.0", "tslib": "^2.0.0" }, "peerDependencies": { "@types/react": "*", "react": "^16.8.0 || ^17.0.0 || ^18.0.0 || ^19.0.0 || ^19.0.0-rc" }, "optionalPeers": ["@types/react"] }, "sha512-Fedw0aZvkhynoPYlA5WXrMCAMm+nSWdZt6lzJQ7Ok8S6Q+VsHmHpRWndVRJ8Be0ZbkfPc5LRYH+5XrzXcEeLRQ=="],

    "use-sync-external-store": ["use-sync-external-store@1.5.0", "", { "peerDependencies": { "react": "^16.8.0 || ^17.0.0 || ^18.0.0 || ^19.0.0" } }, "sha512-Rb46I4cGGVBmjamjphe8L/UnvJD+uPPtTkNvX5mZgqdbavhI4EbgIWJiIHXJ8bc/i9EQGPRh4DwEURJ552Do0A=="],

    "victory-vendor": ["victory-vendor@37.3.6", "", { "dependencies": { "@types/d3-array": "^3.0.3", "@types/d3-ease": "^3.0.0", "@types/d3-interpolate": "^3.0.1", "@types/d3-scale": "^4.0.2", "@types/d3-shape": "^3.1.0", "@types/d3-time": "^3.0.0", "@types/d3-timer": "^3.0.0", "d3-array": "^3.1.6", "d3-ease": "^3.0.1", "d3-interpolate": "^3.0.1", "d3-scale": "^4.0.2", "d3-shape": "^3.1.0", "d3-time": "^3.0.0", "d3-timer": "^3.0.1" } }, "sha512-SbPDPdDBYp+5MJHhBCAyI7wKM3d5ivekigc2Dk2s7pgbZ9wIgIBYGVw4zGHBml/qTFbexrofXW6Gu4noGxrOwQ=="],

    "widest-line": ["widest-line@5.0.0", "", { "dependencies": { "string-width": "^7.0.0" } }, "sha512-c9bZp7b5YtRj2wOe6dlj32MK+Bx/M/d+9VB2SHM1OtsUHR0aV0tdP6DWh/iMt0kWi1t5g1Iudu6hQRNd1A4PVA=="],

    "wrap-ansi": ["wrap-ansi@9.0.0", "", { "dependencies": { "ansi-styles": "^6.2.1", "string-width": "^7.0.0", "strip-ansi": "^7.1.0" } }, "sha512-G8ura3S+3Z2G+mkgNRq8dqaFZAuxfsxpBB8OCTGRTCtp+l/v9nbFNmCUP1BZMts3G1142MsZfn6eeUKrr4PD1Q=="],

    "ws": ["ws@7.5.10", "", { "peerDependencies": { "bufferutil": "^4.0.1", "utf-8-validate": "^5.0.2" }, "optionalPeers": ["bufferutil", "utf-8-validate"] }, "sha512-+dbF1tHwZpXcbOJdVOkzLDxZP1ailvSxM6ZweXTegylPny803bFhA+vqBYw4s31NSAk4S2Qz+AKXK9a4wkdjcQ=="],

    "yoga-layout": ["yoga-layout@3.2.1", "", {}, "sha512-0LPOt3AxKqMdFBZA3HBAt/t/8vIKq7VaQYbuA8WxCgung+p9TVyKRYdpvCb80HcdTN2NkbIKbhNwKUfm3tQywQ=="],

    "@ccflare/errors/@types/bun": ["@types/bun@1.1.15", "", { "dependencies": { "bun-types": "1.1.42" } }, "sha512-Fi7ND1jCq8O5iU3s9z3TKHggD0hidgpe7wSxyisviXpbMmY4B1KiokF3f/mmjOoDrEcf873tSpixgen7Wm9X0g=="],

    "@ccflare/errors/typescript": ["typescript@5.7.2", "", { "bin": { "tsc": "bin/tsc", "tsserver": "bin/tsserver" } }, "sha512-i5t66RHxDvVN40HfDd1PsEThGNnlMCMT3jMUuoh9/0TaqWevNontacunWyN02LA9/fIbEWlcHZcgTKb9QoaLfg=="],

    "@ccflare/tui-core/@types/node": ["@types/node@20.19.9", "", { "dependencies": { "undici-types": "~6.21.0" } }, "sha512-cuVNgarYWZqxRJDQHEB58GEONhOK79QVR/qYx4S7kcUObQvUwvFnYxJuuHUKm2aieN9X3yZB4LZsuYNU1Qphsw=="],

    "@ccflare/ui-constants/@types/bun": ["@types/bun@1.1.15", "", { "dependencies": { "bun-types": "1.1.42" } }, "sha512-Fi7ND1jCq8O5iU3s9z3TKHggD0hidgpe7wSxyisviXpbMmY4B1KiokF3f/mmjOoDrEcf873tSpixgen7Wm9X0g=="],

    "@ccflare/ui-constants/typescript": ["typescript@5.7.2", "", { "bin": { "tsc": "bin/tsc", "tsserver": "bin/tsserver" } }, "sha512-i5t66RHxDvVN40HfDd1PsEThGNnlMCMT3jMUuoh9/0TaqWevNontacunWyN02LA9/fIbEWlcHZcgTKb9QoaLfg=="],

    "ccflare/@types/node": ["@types/node@20.19.9", "", { "dependencies": { "undici-types": "~6.21.0" } }, "sha512-cuVNgarYWZqxRJDQHEB58GEONhOK79QVR/qYx4S7kcUObQvUwvFnYxJuuHUKm2aieN9X3yZB4LZsuYNU1Qphsw=="],

    "cli-truncate/slice-ansi": ["slice-ansi@5.0.0", "", { "dependencies": { "ansi-styles": "^6.0.0", "is-fullwidth-code-point": "^4.0.0" } }, "sha512-FC+lgizVPfie0kkhqUScwRu1O/lF6NOgJmlCgK+/LYxDCTk8sGelYaHDhFcDN+Sn3Cv+3VSa4Byeo+IMCzpMgQ=="],

    "ink/scheduler": ["scheduler@0.23.2", "", { "dependencies": { "loose-envify": "^1.1.0" } }, "sha512-UOShsPwz7NrMUqhR6t0hWjFduvOzbtv7toDH1/hIrfRNIDBnnBWd0CwJTGvTpngVlmwGCdP9/Zl/tVrDqcuYzQ=="],

    "ink/ws": ["ws@8.18.3", "", { "peerDependencies": { "bufferutil": "^4.0.1", "utf-8-validate": ">=5.0.2" }, "optionalPeers": ["bufferutil", "utf-8-validate"] }, "sha512-PEIGCY5tSlUt50cqyMXfCzX+oOPqN0vuGqWzbcJ2xvnkzkq46oOpz7dQaTDBdfICb4N14+GARUDw2XV2N4tvzg=="],

    "slice-ansi/is-fullwidth-code-point": ["is-fullwidth-code-point@5.0.0", "", { "dependencies": { "get-east-asian-width": "^1.0.0" } }, "sha512-OVa3u9kkBbw7b8Xw5F9P+D/T9X+Z4+JruYVNapTjPYZYUznQ5YfWeFkOj606XYYW8yugTfC8Pj0hYqvi4ryAhA=="],

    "@ccflare/errors/@types/bun/bun-types": ["bun-types@1.1.42", "", { "dependencies": { "@types/node": "~20.12.8", "@types/ws": "~8.5.10" } }, "sha512-beMbnFqWbbBQHll/bn3phSwmoOQmnX2nt8NI9iOQKFbgR5Z6rlH3YuaMdlid8vp5XGct3/W4QVQBmhoOEoe4nw=="],

    "@ccflare/ui-constants/@types/bun/bun-types": ["bun-types@1.1.42", "", { "dependencies": { "@types/node": "~20.12.8", "@types/ws": "~8.5.10" } }, "sha512-beMbnFqWbbBQHll/bn3phSwmoOQmnX2nt8NI9iOQKFbgR5Z6rlH3YuaMdlid8vp5XGct3/W4QVQBmhoOEoe4nw=="],

    "@ccflare/errors/@types/bun/bun-types/@types/node": ["@types/node@20.12.14", "", { "dependencies": { "undici-types": "~5.26.4" } }, "sha512-scnD59RpYD91xngrQQLGkE+6UrHUPzeKZWhhjBSa3HSkwjbQc38+q3RoIVEwxQGRw3M+j5hpNAM+lgV3cVormg=="],

    "@ccflare/ui-constants/@types/bun/bun-types/@types/node": ["@types/node@20.12.14", "", { "dependencies": { "undici-types": "~5.26.4" } }, "sha512-scnD59RpYD91xngrQQLGkE+6UrHUPzeKZWhhjBSa3HSkwjbQc38+q3RoIVEwxQGRw3M+j5hpNAM+lgV3cVormg=="],

    "@ccflare/errors/@types/bun/bun-types/@types/node/undici-types": ["undici-types@5.26.5", "", {}, "sha512-JlCMO+ehdEIKqlFxk6IfVoAUVmgz7cU7zD/h9XZ0qzeosSHmUJVOzSQvvYSYWXkFXC+IfLKSIffhv0sVZup6pA=="],

    "@ccflare/ui-constants/@types/bun/bun-types/@types/node/undici-types": ["undici-types@5.26.5", "", {}, "sha512-JlCMO+ehdEIKqlFxk6IfVoAUVmgz7cU7zD/h9XZ0qzeosSHmUJVOzSQvvYSYWXkFXC+IfLKSIffhv0sVZup6pA=="],
  }
}<|MERGE_RESOLUTION|>--- conflicted
+++ resolved
@@ -10,7 +10,6 @@
         "typescript": "^5.0.0",
       },
     },
-<<<<<<< HEAD
     "apps/cli": {
       "name": "@ccflare/cli",
       "version": "0.1.0",
@@ -24,8 +23,6 @@
         "@ccflare/database": "workspace:*",
       },
     },
-=======
->>>>>>> ff19a086
     "apps/lander": {
       "name": "@ccflare/lander",
       "version": "1.0.0",
@@ -57,13 +54,9 @@
         "@ccflare/core-di": "workspace:*",
         "@ccflare/database": "workspace:*",
         "@ccflare/logger": "workspace:*",
-<<<<<<< HEAD
-        "@ccflare/tui-core": "workspace:*",
-=======
         "@ccflare/server": "workspace:*",
         "@ccflare/tui-core": "workspace:*",
         "@ccflare/ui-common": "workspace:*",
->>>>>>> ff19a086
         "ink": "^6.0.0",
         "ink-select-input": "^6.0.0",
         "ink-spinner": "^5.0.0",
@@ -97,10 +90,7 @@
         "@ccflare/core": "workspace:*",
         "@ccflare/core-di": "workspace:*",
         "@ccflare/database": "workspace:*",
-<<<<<<< HEAD
-=======
         "@ccflare/oauth-flow": "workspace:*",
->>>>>>> ff19a086
         "@ccflare/providers": "workspace:*",
       },
     },
@@ -109,10 +99,7 @@
       "version": "0.1.0",
       "dependencies": {
         "@ccflare/core": "workspace:*",
-<<<<<<< HEAD
-=======
         "@ccflare/logger": "workspace:*",
->>>>>>> ff19a086
       },
     },
     "packages/core": {
@@ -169,8 +156,6 @@
       "version": "0.1.0",
       "dependencies": {
         "@ccflare/core": "workspace:*",
-<<<<<<< HEAD
-=======
         "@ccflare/logger": "workspace:*",
       },
     },
@@ -183,19 +168,12 @@
       "devDependencies": {
         "@types/bun": "1.1.15",
         "typescript": "5.7.2",
->>>>>>> ff19a086
       },
     },
     "packages/http-api": {
       "name": "@ccflare/http-api",
       "version": "0.1.0",
       "dependencies": {
-<<<<<<< HEAD
-        "@ccflare/config": "workspace:*",
-        "@ccflare/core": "workspace:*",
-        "@ccflare/database": "workspace:*",
-        "@ccflare/types": "workspace:*",
-=======
         "@ccflare/agents": "workspace:*",
         "@ccflare/config": "workspace:*",
         "@ccflare/core": "workspace:*",
@@ -215,7 +193,6 @@
       "devDependencies": {
         "@types/node": "^22.10.2",
         "typescript": "^5.7.2",
->>>>>>> ff19a086
       },
     },
     "packages/load-balancer": {
@@ -233,8 +210,6 @@
       "dependencies": {
         "@ccflare/core": "workspace:*",
         "@ccflare/types": "workspace:*",
-<<<<<<< HEAD
-=======
       },
     },
     "packages/oauth-flow": {
@@ -245,7 +220,6 @@
         "@ccflare/database": "workspace:*",
         "@ccflare/providers": "workspace:*",
         "@ccflare/types": "workspace:*",
->>>>>>> ff19a086
       },
     },
     "packages/providers": {
@@ -259,20 +233,14 @@
       "name": "@ccflare/proxy",
       "version": "0.1.0",
       "dependencies": {
-<<<<<<< HEAD
-=======
         "@ccflare/agents": "workspace:*",
->>>>>>> ff19a086
         "@ccflare/config": "workspace:*",
         "@ccflare/core": "workspace:*",
         "@ccflare/database": "workspace:*",
         "@ccflare/logger": "workspace:*",
         "@ccflare/providers": "workspace:*",
-<<<<<<< HEAD
-=======
         "@ccflare/ui-common": "workspace:*",
         "@dqbd/tiktoken": "^1.0.21",
->>>>>>> ff19a086
       },
     },
     "packages/tui-core": {
@@ -280,18 +248,12 @@
       "version": "1.0.0",
       "dependencies": {
         "@ccflare/cli-commands": "workspace:*",
-<<<<<<< HEAD
-        "@ccflare/core": "workspace:*",
-        "@ccflare/database": "workspace:*",
-        "@ccflare/logger": "workspace:*",
-=======
         "@ccflare/config": "workspace:*",
         "@ccflare/core": "workspace:*",
         "@ccflare/database": "workspace:*",
         "@ccflare/logger": "workspace:*",
         "@ccflare/oauth-flow": "workspace:*",
         "@ccflare/providers": "workspace:*",
->>>>>>> ff19a086
         "@ccflare/types": "workspace:*",
       },
       "devDependencies": {
@@ -347,11 +309,9 @@
 
     "@biomejs/cli-win32-x64": ["@biomejs/cli-win32-x64@2.1.2", "", { "os": "win32", "cpu": "x64" }, "sha512-9zajnk59PMpjBkty3bK2IrjUsUHvqe9HWwyAWQBjGLE7MIBjbX2vwv1XPEhmO2RRuGoTkVx3WCanHrjAytICLA=="],
 
-<<<<<<< HEAD
+    "@ccflare/agents": ["@ccflare/agents@workspace:packages/agents"],
+
     "@ccflare/cli": ["@ccflare/cli@workspace:apps/cli"],
-=======
-    "@ccflare/agents": ["@ccflare/agents@workspace:packages/agents"],
->>>>>>> ff19a086
 
     "@ccflare/cli-commands": ["@ccflare/cli-commands@workspace:packages/cli-commands"],
 
@@ -365,15 +325,20 @@
 
     "@ccflare/database": ["@ccflare/database@workspace:packages/database"],
 
-<<<<<<< HEAD
+    "@ccflare/errors": ["@ccflare/errors@workspace:packages/errors"],
+
     "@ccflare/http-api": ["@ccflare/http-api@workspace:packages/http-api"],
 
+    "@ccflare/http-common": ["@ccflare/http-common@workspace:packages/http-common"],
+
     "@ccflare/lander": ["@ccflare/lander@workspace:apps/lander"],
 
     "@ccflare/load-balancer": ["@ccflare/load-balancer@workspace:packages/load-balancer"],
 
     "@ccflare/logger": ["@ccflare/logger@workspace:packages/logger"],
 
+    "@ccflare/oauth-flow": ["@ccflare/oauth-flow@workspace:packages/oauth-flow"],
+
     "@ccflare/providers": ["@ccflare/providers@workspace:packages/providers"],
 
     "@ccflare/proxy": ["@ccflare/proxy@workspace:packages/proxy"],
@@ -383,37 +348,12 @@
     "@ccflare/tui-core": ["@ccflare/tui-core@workspace:packages/tui-core"],
 
     "@ccflare/types": ["@ccflare/types@workspace:packages/types"],
-=======
-    "@ccflare/errors": ["@ccflare/errors@workspace:packages/errors"],
-
-    "@ccflare/http-api": ["@ccflare/http-api@workspace:packages/http-api"],
-
-    "@ccflare/http-common": ["@ccflare/http-common@workspace:packages/http-common"],
-
-    "@ccflare/lander": ["@ccflare/lander@workspace:apps/lander"],
-
-    "@ccflare/load-balancer": ["@ccflare/load-balancer@workspace:packages/load-balancer"],
-
-    "@ccflare/logger": ["@ccflare/logger@workspace:packages/logger"],
-
-    "@ccflare/oauth-flow": ["@ccflare/oauth-flow@workspace:packages/oauth-flow"],
-
-    "@ccflare/providers": ["@ccflare/providers@workspace:packages/providers"],
-
-    "@ccflare/proxy": ["@ccflare/proxy@workspace:packages/proxy"],
-
-    "@ccflare/server": ["@ccflare/server@workspace:apps/server"],
-
-    "@ccflare/tui-core": ["@ccflare/tui-core@workspace:packages/tui-core"],
-
-    "@ccflare/types": ["@ccflare/types@workspace:packages/types"],
 
     "@ccflare/ui-common": ["@ccflare/ui-common@workspace:packages/ui-common"],
 
     "@ccflare/ui-constants": ["@ccflare/ui-constants@workspace:packages/ui-constants"],
 
     "@dqbd/tiktoken": ["@dqbd/tiktoken@1.0.21", "", {}, "sha512-grBxRSY9+/iBM205EWjbMm5ySeXQrhJyXWMP38VJd+pO2DRGraDAbi4n8J8T9M4XY1M/FHgonMcmu3J+KjcX0Q=="],
->>>>>>> ff19a086
 
     "@floating-ui/core": ["@floating-ui/core@1.7.2", "", { "dependencies": { "@floating-ui/utils": "^0.2.10" } }, "sha512-wNB5ooIKHQc+Kui96jE/n69rHFWAVoxn5CAzL1Xdd8FG03cgY3MLO+GF9U3W737fYDSgPWA6MReKhBQBop6Pcw=="],
 
@@ -557,11 +497,6 @@
 
     "class-variance-authority": ["class-variance-authority@0.7.1", "", { "dependencies": { "clsx": "^2.1.1" } }, "sha512-Ka+9Trutv7G8M6WT6SeiRWz792K5qEqIGEGzXKhAE6xOWAY6pPH8U+9IY3oCMv6kqTmLsv7Xh/2w2RigkePMsg=="],
 
-<<<<<<< HEAD
-    "ccflare": ["ccflare@workspace:apps/tui"],
-
-=======
->>>>>>> ff19a086
     "cli-boxes": ["cli-boxes@3.0.0", "", {}, "sha512-/lzGpEWL/8PfI0BmBOPRwp0c/wFNX1RdUML3jK/RcSBA9T8mZDdQpqYBKtCFTOfQbwPqWEOpjqW+Fnayc0969g=="],
 
     "cli-cursor": ["cli-cursor@4.0.0", "", { "dependencies": { "restore-cursor": "^4.0.0" } }, "sha512-VGtlMu3x/4DOtIUwEkRezxUZ2lBacNJCHash0N0WeZDBS+7Ux1dm3XWAgWYxLJFMMdOeXMHXorshEFhbMSGelg=="],
