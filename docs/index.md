# ccflare Documentation

## Track Every Request. Go Low-Level. Never Hit Rate Limits Again.

![Build Status](https://img.shields.io/badge/build-passing-brightgreen)
![Version](https://img.shields.io/badge/version-1.0.0-blue)
![License](https://img.shields.io/badge/license-MIT-green)
![Bun](https://img.shields.io/badge/bun-%3E%3D1.2.8-f472b6)

## Overview

ccflare is the ultimate Claude API proxy with intelligent load balancing across multiple accounts. Built with TypeScript and Bun runtime, it provides full visibility into every request, response, and rate limit, ensuring your AI applications never experience downtime due to rate limiting.

### Why ccflare?

When working with Claude API at scale, rate limits can become a significant bottleneck. ccflare solves this by:

- **🚀 Zero Rate Limit Errors**: Automatically distributes requests across multiple accounts with intelligent failover
- **📊 Request-Level Analytics**: Track latency, token usage, and costs in real-time with <10ms overhead
- **🔍 Deep Debugging**: Full request/response logging and error traces for complete visibility
- **💸 Session-Based Routing**: Default 5-hour sessions maximize prompt cache efficiency, reducing costs
- **⚡ Production Ready**: Built for scale with SQLite persistence, OAuth token refresh, and configurable retry logic

## Key Features

### 🎯 Intelligent Load Balancing
- **Session-based** (only supported strategy): Maintains conversation context with 5-hour sessions to avoid rate limits and account bans
- **⚠️ WARNING**: Other strategies (round-robin, least-requests, weighted) have been removed as they can trigger Claude's anti-abuse systems

### 📈 Real-Time Monitoring & Analytics
- **Web Dashboard**: Interactive UI at `/dashboard` with live metrics
- **Terminal UI**: Built-in TUI for server management and monitoring
- **Request Tracking**: Complete history with token usage and costs
- **Performance Metrics**: Response times, success rates, and error tracking

### 🛠️ Developer Experience
- **Zero Config Proxy**: Drop-in replacement for Claude API
- **CLI Management**: Add, remove, and manage accounts easily
- **Automatic Failover**: Seamless switching on rate limits
- **OAuth Token Refresh**: Handles authentication automatically

### 🏗️ Production Ready
- **SQLite Persistence**: Reliable data storage with migrations
- **Configurable Retry Logic**: Smart exponential backoff
- **Account Tiers**: Support for Pro (1x), Max 5x, and Max 20x
- **Extensible Architecture**: Provider-based design for future AI services

## Documentation

### Getting Started
- [Configuration Guide](./configuration.md) - Environment variables and configuration options
- [Architecture Overview](./architecture.md) - System components and design principles
- [Data Flow](./data-flow.md) - Request lifecycle through the system

### Core Features
- [Load Balancing Strategy](./load-balancing.md) - Session-based strategy for safe account usage
- [Provider System](./providers.md) - Provider abstraction and OAuth implementation
- [Database Schema](./database.md) - SQLite structure, migrations, and maintenance

### User Interfaces
- [HTTP API Reference](./api-http.md) - Complete REST API documentation
- [CLI Commands](./cli.md) - Command-line interface reference
- [Terminal UI Guide](./tui.md) - Interactive terminal interface documentation

### Operations
- [Deployment Guide](./deployment.md) - Production deployment with Docker, systemd, PM2, and Kubernetes
- [Security Considerations](./security.md) - Authentication, encryption, and best practices
- [Troubleshooting](./troubleshooting.md) - Common issues and solutions
- [Contributing](./contributing.md) - Development setup and contribution guidelines

## Quick Start

### 1. Install ccflare

```bash
# Clone the repository
git clone https://github.com/snipeship/ccflare.git
cd ccflare

# Install dependencies
bun install
```

### 2. Start ccflare (TUI + Server)

```bash
<<<<<<< HEAD
# Start ccflare with interactive TUI and server
=======
# Start ccflare with interactive TUI (automatically starts server)
>>>>>>> ff19a086
bun run ccflare

# Or start just the server without TUI
bun run server

# Specify session duration (default: 5 hours)
SESSION_DURATION_MS=21600000 bun run server  # 6 hours

# Run TUI directly with Bun (if not using npm scripts)
bun run apps/tui/src/main.ts
```

### 3. Add Your Claude Accounts

```bash
# In another terminal, add your accounts
# Add a work account
bun run apps/tui/src/main.ts --add-account work-account

# Add a personal account  
bun run apps/tui/src/main.ts --add-account personal-account

# Add accounts with specific tiers
bun run apps/tui/src/main.ts --add-account pro-account --mode max --tier 1
bun run apps/tui/src/main.ts --add-account max-account --mode max --tier 5

# Or if you have ccflare command available globally
ccflare --add-account work-account
```

### 4. Configure Your Claude Client

```bash
# Set the base URL to use ccflare
export ANTHROPIC_BASE_URL=http://localhost:8080
```

### 5. Monitor Your Usage

- **Web Dashboard**: Open [http://localhost:8080/dashboard](http://localhost:8080/dashboard) for real-time analytics
- **Terminal UI**: Use the interactive TUI started with `bun run ccflare`
<<<<<<< HEAD
- **CLI**: Check status with `bun cli list`
=======
- **CLI**: Check status with `bun run apps/tui/src/main.ts --list`
>>>>>>> ff19a086

## Project Structure

```
ccflare/
├── apps/               # Application packages
│   ├── server/        # Main proxy server
│   ├── tui/           # Terminal UI with integrated CLI
│   └── lander/        # Landing page
├── packages/          # Core packages
│   ├── core/          # Core business logic
│   ├── cli-commands/  # CLI command implementations
│   ├── database/      # SQLite database layer
│   ├── dashboard-web/ # Web dashboard UI
│   ├── http-api/      # REST API handlers
│   ├── load-balancer/ # Load balancing strategies
│   ├── logger/        # Logging utilities
│   ├── providers/     # OAuth provider system
│   └── proxy/         # HTTP proxy implementation
└── docs/              # Documentation

```

## Scripts Reference

```bash
# Main commands
<<<<<<< HEAD
bun run ccflare    # Start TUI + Server
=======
bun run ccflare        # Start TUI (builds dashboard first)
>>>>>>> ff19a086
bun run server         # Start server only
bun run tui            # Start TUI only
bun run start          # Alias for bun run server

# Development
bun run dev            # Start TUI in development mode
bun run dev:server     # Server with hot reload
bun run dev:dashboard  # Dashboard development

# Build & Quality
bun run build          # Build dashboard and TUI
bun run build:dashboard # Build web dashboard
bun run build:tui      # Build TUI
bun run build:lander   # Build landing page
bun run typecheck      # Check TypeScript types
bun run lint           # Fix linting issues
bun run format         # Format code
```

## CLI Commands

The ccflare CLI is integrated into the TUI application. All CLI functionality is accessed through the same executable:

```bash
# If running without global install, use the full path:
bun run apps/tui/src/main.ts [command]

# The commands below assume you're using the full path

# Account management
bun run apps/tui/src/main.ts --add-account <name>     # Add account
bun run apps/tui/src/main.ts --list                   # List accounts
bun run apps/tui/src/main.ts --remove <name>          # Remove account
bun run apps/tui/src/main.ts --pause <name>           # Pause account
bun run apps/tui/src/main.ts --resume <name>          # Resume account

# Maintenance
bun run apps/tui/src/main.ts --reset-stats            # Reset statistics
bun run apps/tui/src/main.ts --clear-history          # Clear request history
bun run apps/tui/src/main.ts --analyze                # Analyze database performance

# Other options
bun run apps/tui/src/main.ts --serve                  # Start server only
bun run apps/tui/src/main.ts --logs [N]               # Stream logs (optionally show last N lines)
bun run apps/tui/src/main.ts --stats                  # Show statistics (JSON)
bun run apps/tui/src/main.ts --help                   # Show help

# Add account with options
bun run apps/tui/src/main.ts --add-account <name> --mode <max|console> --tier <1|5|20>
```

For more detailed CLI documentation, see [CLI Commands](./cli.md).

## Environment Variables

```bash
# Server Configuration
PORT=8080                        # Server port (default: 8080)
LB_STRATEGY=session             # Load balancing strategy (only 'session' supported)
SESSION_DURATION_MS=18000000    # Session duration in ms (default: 5 hours)

# OAuth Configuration
CLIENT_ID=<your-client-id>      # Custom OAuth client ID (optional)

# Retry Configuration
RETRY_ATTEMPTS=3                # Number of retry attempts (default: 3)
RETRY_DELAY_MS=1000            # Initial retry delay in ms (default: 1000)
RETRY_BACKOFF=2                # Exponential backoff multiplier (default: 2)

# Development
LOG_LEVEL=info                  # Logging level (debug|info|warn|error)
NODE_ENV=production            # Environment mode
```

## Related Resources

### External Links
- [Claude API Documentation](https://docs.anthropic.com/claude/docs) - Official Anthropic API docs
- [Bun Documentation](https://bun.sh/docs) - Bun runtime documentation
- [SQLite Documentation](https://www.sqlite.org/docs.html) - SQLite database docs

### Support
- [GitHub Repository](https://github.com/snipeship/ccflare) - Source code and issues
- [Contributing](./contributing.md) - How to contribute to ccflare

## License

ccflare is open source software licensed under the MIT License. See the [LICENSE](../LICENSE) file for details.

---

<div align="center">
  <p>Built with ❤️ for developers who ship</p>
  <p>
    <a href="#quick-start">Get Started</a> •
    <a href="./architecture.md">Learn More</a> •
    <a href="./contributing.md">Contribute</a>
  </p>
</div><|MERGE_RESOLUTION|>--- conflicted
+++ resolved
@@ -84,11 +84,7 @@
 ### 2. Start ccflare (TUI + Server)
 
 ```bash
-<<<<<<< HEAD
-# Start ccflare with interactive TUI and server
-=======
 # Start ccflare with interactive TUI (automatically starts server)
->>>>>>> ff19a086
 bun run ccflare
 
 # Or start just the server without TUI
@@ -130,11 +126,7 @@
 
 - **Web Dashboard**: Open [http://localhost:8080/dashboard](http://localhost:8080/dashboard) for real-time analytics
 - **Terminal UI**: Use the interactive TUI started with `bun run ccflare`
-<<<<<<< HEAD
-- **CLI**: Check status with `bun cli list`
-=======
 - **CLI**: Check status with `bun run apps/tui/src/main.ts --list`
->>>>>>> ff19a086
 
 ## Project Structure
 
@@ -162,11 +154,7 @@
 
 ```bash
 # Main commands
-<<<<<<< HEAD
-bun run ccflare    # Start TUI + Server
-=======
 bun run ccflare        # Start TUI (builds dashboard first)
->>>>>>> ff19a086
 bun run server         # Start server only
 bun run tui            # Start TUI only
 bun run start          # Alias for bun run server
