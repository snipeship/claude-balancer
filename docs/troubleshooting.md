# Troubleshooting Guide

This guide helps you diagnose and resolve common issues with ccflare.

## Table of Contents

1. [OAuth Authentication Problems](#oauth-authentication-problems)
2. [Rate Limiting Issues](#rate-limiting-issues)
3. [Connection Problems](#connection-problems)
4. [Performance Issues](#performance-issues)
5. [Account Management Issues](#account-management-issues)
6. [Configuration Problems](#configuration-problems)
7. [Database Issues](#database-issues)
8. [Streaming and Analytics Issues](#streaming-and-analytics-issues)
9. [Logging and Debugging](#logging-and-debugging)
10. [Common Error Messages](#common-error-messages)
11. [Environment Variables Reference](#environment-variables-reference)
12. [FAQ](#faq)
13. [Getting Help](#getting-help)

## OAuth Authentication Problems

### Invalid Tokens

**Symptom**: Requests fail with 401 Unauthorized errors

**Error Message**: `Failed to refresh access token`

**Solutions**:
1. Check if the access token has expired:
   ```bash
   ccflare --list
   ```
   Look for accounts with expired tokens (expires_at in the past)

2. Refresh the token manually:
   - Remove and re-add the account:
     ```bash
     ccflare --remove <account-name>
     ccflare --add-account <account-name>
     ```

3. Verify the refresh token is still valid in your Anthropic console

### Expired Tokens

**Symptom**: Token refresh attempts fail repeatedly

**Error Message**: `Token expired or missing for account: [name]`

**Solutions**:
1. ccflare automatically attempts to refresh expired tokens
2. If automatic refresh fails, re-authenticate the account
3. Check for refresh token stampede prevention - multiple simultaneous refresh attempts are prevented

### PKCE Failures

**Symptom**: OAuth authorization fails during account setup

**Error Messages**:
- `Token exchange failed: [error]`
- `Invalid code_verifier`
- `Refresh promise not found for account`

**Solutions**:
1. Ensure you're using the complete authorization code including the state fragment (format: `code#state`)
2. Don't modify or truncate the authorization code
3. Complete the OAuth flow within the time limit (codes expire quickly)
4. Try the authorization flow again from the beginning
5. Ensure only one refresh attempt happens at a time (refresh stampede prevention is active)

### Token Refresh Failures

**Symptom**: Automatic token refresh fails

**Error Messages**:
- `Failed to refresh access token`
- `Token refresh failed: [error]`

**Solutions**:
1. Check if the refresh token was revoked in your Anthropic console
2. Verify the CLIENT_ID environment variable matches your OAuth app
3. Remove and re-add the account:
   ```bash
   ccflare --remove <account-name>
   ccflare --add-account <account-name>
   ```
4. Check for multiple simultaneous refresh attempts in logs

## Rate Limiting Issues

### Identifying Rate Limits

<<<<<<< HEAD
ccflare tracks several types of rate limits:
=======
ccflare detects rate limits through response headers and HTTP status codes:
>>>>>>> ff19a086

1. **Rate Limited Responses**: 
   - HTTP 429 responses
   - Rate limit headers in responses
   - Account is marked unavailable for selection

**How to Check Rate Limit Status**:
```bash
# View account status including rate limits
ccflare --list

# Check logs for rate limit messages
cat /tmp/ccflare-logs/app.log | grep "rate limited"
<<<<<<< HEAD

# Check specific rate limit status codes
cat /tmp/ccflare-logs/app.log | grep -E "queueing_hard|queueing_soft|allowed_warning"
=======
>>>>>>> ff19a086

# View rate limit reset times in the dashboard
curl http://localhost:8080/api/accounts | jq '.[] | {name, rate_limit_status, rate_limit_reset}'
```

### Recovery Strategies

**When an account is rate-limited**:
1. ccflare automatically rotates to the next available account
2. Rate-limited accounts are marked with a reset timestamp
3. Accounts automatically become available again after the reset time

**Manual recovery steps**:
1. Add more accounts to your pool:
   ```bash
   ccflare --add-account account2
   ```

2. Check rate limit reset times in the dashboard:
   ```
   http://localhost:8080/dashboard
   ```

3. Monitor account-specific rate limits:
   ```bash
   # View rate limit details for each account
   ccflare --list
   # Look for rate_limit_status and rate_limit_reset columns
   ```

4. Pause/resume accounts as needed:
   ```bash
   ccflare --pause <account-name>
   ccflare --resume <account-name>
   ```

## Connection Problems

### Network Timeouts

**Symptom**: Requests hang or timeout

**Error Messages**:
- `ECONNREFUSED`
- `ETIMEDOUT`
- `Failed to forward unauthenticated request`
- `All accounts failed to proxy the request`

**Solutions**:
1. Check your internet connection
2. Verify the Anthropic API is accessible:
   ```bash
   curl -I https://api.anthropic.com/v1/messages
   ```
3. Check proxy settings if behind a corporate firewall
4. Increase retry configuration in config file

### Proxy Configuration

**Configuring HTTP proxy**:
```bash
# Set proxy environment variables before starting
export HTTP_PROXY=http://proxy.company.com:8080
export HTTPS_PROXY=http://proxy.company.com:8080
bun start
```

**Bypass proxy for local requests**:
```bash
export NO_PROXY=localhost,127.0.0.1
```

## Performance Issues

### Slow Responses

**Symptoms**:
- High response times in logs
- Dashboard shows increased latency

**Solutions**:
1. Check account distribution:
   - Ensure accounts aren't all rate-limited
   - Verify load balancing strategy is appropriate

2. Optimize retry settings:
   ```json
   {
     "retry_attempts": 2,
     "retry_delay_ms": 500,
     "retry_backoff": 1.5
   }
   ```

3. Use session-based routing for conversational workloads:
   ```bash
   # Set strategy to session for better performance with conversations
   # Session is the default and only supported strategy
   ```

### High Memory Usage

**Symptom**: Process consuming excessive memory

**Solutions**:
1. Check log file size (auto-rotates at 10MB):
   ```bash
   ls -lh /tmp/ccflare-logs/app.log
   ```

2. Clear request history:
   ```bash
   ccflare --clear-history
   ```

3. Restart the server to clear in-memory caches:
   ```bash
   # Graceful shutdown with Ctrl+C
   # Then restart
   bun start
   # Or
   ccflare --serve
   ```

## Account Management Issues

### Account Not Being Used

**Symptom**: Specific account never receives requests

**Check**:
1. Account status:
   ```bash
   ccflare --list
   # Look for: paused, rate_limited, or expired
   ```

2. Session persistence:
   - Check if account has an active session
   - Verify session hasn't expired

**Solutions**:
1. Resume the account if paused:
   ```bash
   ccflare --resume <account-name>
   ```
2. Wait for rate limit to reset
3. Re-add the account if expired

### Account Selection Problems

**Symptom**: Uneven distribution of requests

**Solutions**:
1. Check current strategy:
   ```bash
   # Session strategy is the default and only supported strategy
   ```

2. Session strategy behavior:
   - `session`: Maintains 1-hour sessions with individual accounts (default: 3600000ms)
   - This is the only supported strategy to avoid account bans
   - Adjust session_duration_ms if needed

## Configuration Problems

### Config File Location

Default locations by platform:
<<<<<<< HEAD
- **macOS**: `~/Library/Application Support/ccflare/config.json`
- **Linux**: `~/.config/ccflare/config.json`
- **Windows**: `%APPDATA%\ccflare\config.json`
=======
- **macOS**: `~/.config/ccflare/ccflare.json`
- **Linux**: `~/.config/ccflare/ccflare.json`
- **Windows**: `%LOCALAPPDATA%\ccflare\ccflare.json` or `%APPDATA%\ccflare\ccflare.json`
>>>>>>> ff19a086

### Invalid Configuration

**Symptom**: Server fails to start or uses default values

**Error Messages**:
- `Failed to parse config file`
- `Invalid strategy: [name]`

**Solutions**:
1. Validate JSON syntax:
   ```bash
<<<<<<< HEAD
   cat ~/.config/ccflare/config.json | jq .
=======
   cat ~/.config/ccflare/ccflare.json | jq .
>>>>>>> ff19a086
   ```

2. Reset to defaults:
   ```bash
   # Backup current config
<<<<<<< HEAD
   cp ~/.config/ccflare/config.json ~/.config/ccflare/config.backup.json
   # Remove corrupted config
   rm ~/.config/ccflare/config.json
=======
   cp ~/.config/ccflare/ccflare.json ~/.config/ccflare/config.backup.json
   # Remove corrupted config
   rm ~/.config/ccflare/ccflare.json
>>>>>>> ff19a086
   # Restart server to create new config
   bun start
   ```

### Environment Variable Override

Environment variables override config file settings:
- `CLIENT_ID`: OAuth client ID
- `PORT`: Server port (default: 8080)
- `LB_STRATEGY`: Load balancing strategy
- `RETRY_ATTEMPTS`: Number of retry attempts
- `RETRY_DELAY_MS`: Initial retry delay
- `SESSION_DURATION_MS`: Session duration for session strategy

## Database Issues

### Database Path Problems

**Symptom**: Server fails to start with database errors

**Error Messages**:
- `Database file not found`
- `Permission denied`
- `Cannot create database`

**Solutions**:
1. Check database file permissions:
   ```bash
<<<<<<< HEAD
   # macOS
   ls -la ~/Library/Application\ Support/ccflare/ccflare.db
   
   # Linux
   ls -la ~/.local/share/ccflare/ccflare.db
=======
   # macOS/Linux
   ls -la ~/.config/ccflare/ccflare.db
>>>>>>> ff19a086
   
   # Windows
   dir %LOCALAPPDATA%\ccflare\ccflare.db
   ```

2. Create the directory if it doesn't exist:
   ```bash
<<<<<<< HEAD
   # macOS
   mkdir -p ~/Library/Application\ Support/ccflare
   
   # Linux
   mkdir -p ~/.local/share/ccflare
=======
   # macOS/Linux
   mkdir -p ~/.config/ccflare
   
   # Windows
   mkdir %LOCALAPPDATA%\ccflare
>>>>>>> ff19a086
   ```

3. Use a custom database path:
   ```bash
   export ccflare_DB_PATH=/path/to/custom/ccflare.db
   bun start
   ```

### Database Migration Failures

**Symptom**: Server logs show migration errors

**Error Messages**:
- `ALTER TABLE failed`
- `Column already exists`
- `Migration failed`

**Solutions**:
1. The migration system is idempotent - errors about existing columns are harmless
2. If migrations fail repeatedly:
   ```bash
   # Backup existing database
<<<<<<< HEAD
   cp ~/.local/share/ccflare/ccflare.db ~/.local/share/ccflare/ccflare.db.backup
   
   # Remove and let it recreate
   rm ~/.local/share/ccflare/ccflare.db
=======
   cp ~/.config/ccflare/ccflare.db ~/.config/ccflare/ccflare.db.backup
   
   # Remove and let it recreate
   rm ~/.config/ccflare/ccflare.db
>>>>>>> ff19a086
   bun start
   ```

3. Check for database corruption:
   ```bash
<<<<<<< HEAD
   sqlite3 ~/.local/share/ccflare/ccflare.db "PRAGMA integrity_check;"
=======
   sqlite3 ~/.config/ccflare/ccflare.db "PRAGMA integrity_check;"
>>>>>>> ff19a086
   ```

### Async Database Writer Issues

**Symptom**: Database writes appear delayed or missing

**Error Messages**:
- `Failed to execute DB job`
- `Async DB writer queue flushed`

**Solutions**:
1. The async writer batches writes every 100ms for performance
2. During shutdown, ensure graceful termination (Ctrl+C) to flush pending writes
3. Check logs for async writer errors:
   ```bash
   grep "async-db-writer" /tmp/ccflare-logs/app.log
   ```

### Database Lock Errors

**Symptom**: Multiple processes accessing the database

**Error Messages**:
- `database is locked`
- `SQLITE_BUSY`

**Solutions**:
1. Ensure only one instance of ccflare is running:
   ```bash
   ps aux | grep "bun start" | grep -v grep
   ps aux | grep "ccflare --serve" | grep -v grep
   ```

2. Kill any zombie processes:
   ```bash
   pkill -f "bun start"
   pkill -f "ccflare --serve"
   ```

3. Check for hanging database connections:
   ```bash
<<<<<<< HEAD
   lsof ~/.local/share/ccflare/ccflare.db
=======
   lsof ~/.config/ccflare/ccflare.db
>>>>>>> ff19a086
   ```

## Streaming and Analytics Issues

### Streaming Response Capture Problems

**Symptom**: Analytics data missing for streaming responses

**Error Messages**:
- `Stream tee error`
- `Failed to capture streaming response`
- `Buffer truncated at 1MB`

**Solutions**:
1. Streaming responses are captured up to 1MB for analytics
2. Large responses will be truncated but still forwarded completely to the client
3. Check if streaming is working:
   ```bash
   # Look for streaming response logs
   grep "Streaming response" /tmp/ccflare-logs/app.log
   ```

### Analytics Data Issues

**Symptom**: Dashboard shows incorrect or missing analytics

**Error Messages**:
- `Failed to fetch analytics data`
- `Analytics error:`

**Solutions**:
1. Check if requests are being recorded:
   ```bash
   # Count recent requests in database
<<<<<<< HEAD
   sqlite3 ~/.local/share/ccflare/ccflare.db "SELECT COUNT(*) FROM requests WHERE timestamp > strftime('%s', 'now', '-1 hour') * 1000;"
=======
   sqlite3 ~/.config/ccflare/ccflare.db "SELECT COUNT(*) FROM requests WHERE timestamp > strftime('%s', 'now', '-1 hour') * 1000;"
>>>>>>> ff19a086
   ```

2. Verify analytics endpoint:
   ```bash
   # Test analytics API
   curl "http://localhost:8080/api/analytics?range=1h"
   ```

3. Clear and rebuild analytics data:
   ```bash
   ccflare --clear-history
   ```

4. Reset account statistics without clearing history:
   ```bash
   ccflare --reset-stats
   ```

### Usage Tracking Problems

**Symptom**: Token usage and costs not updating

**Solutions**:
1. Usage is extracted from response headers and streaming data
2. Check for usage extraction errors:
   ```bash
   grep "extractUsageInfo" /tmp/ccflare-logs/app.log
   ```

3. Verify model pricing data:
   ```bash
   # Pricing updates every 24 hours by default
   grep "Fetching latest pricing" /tmp/ccflare-logs/app.log
   ```

4. Force offline pricing mode:
   ```bash
   export CF_PRICING_OFFLINE=1
   bun start
   ```

## Logging and Debugging

### Log File Locations

Logs are stored in the system's temporary directory:
<<<<<<< HEAD
- **Default**: `/tmp/ccflare-logs/app.log` (Unix-like systems)
=======
- **All platforms**: `/tmp/ccflare-logs/app.log`
>>>>>>> ff19a086
- **Windows**: `%TEMP%\ccflare-logs\app.log`

### Enabling Debug Mode

**Method 1: Environment Variable**
```bash
export ccflare_DEBUG=1
export LOG_LEVEL=DEBUG
bun start
```

**Method 2: Verbose Logging**
```bash
# View real-time logs
tail -f /tmp/ccflare-logs/app.log
```

### Log Formats

**JSON Format** (for parsing):
```bash
export LOG_FORMAT=json
bun start
```

**Pretty Format** (default):
```
[2024-01-20T10:30:45.123Z] INFO: [Proxy] Request completed for account1: 200 in 1234ms
```

### Reading Logs

**Filter by log level**:
```bash
# View only errors
grep "ERROR" /tmp/ccflare-logs/app.log

# View warnings and errors
grep -E "WARN|ERROR" /tmp/ccflare-logs/app.log
```

**Filter by component**:
```bash
# View only proxy logs
grep "\[Proxy\]" /tmp/ccflare-logs/app.log

# View only server logs
grep "\[Server\]" /tmp/ccflare-logs/app.log
```

## Common Error Messages

### Authentication and Token Errors

#### "No active accounts available - forwarding request without authentication"
**Meaning**: All accounts are either paused, rate-limited, or expired

**Solution**: 
- Add new accounts or wait for rate limits to reset
- Check account status: `ccflare --list`
- Requests will be forwarded without authentication (may fail)

#### "Refresh promise not found for account"
**Meaning**: Internal error during token refresh process

**Solution**:
- Restart the server to clear refresh state
- Check for concurrent refresh attempts in logs

#### "Failed to refresh access token"
**Meaning**: OAuth refresh token is invalid or revoked

**Solution**:
- Remove and re-add the account
- Check if the OAuth app still has permissions in Anthropic console

### Request Processing Errors

#### "Provider cannot handle path"
**Meaning**: Request path doesn't match expected Anthropic API patterns

**Solution**: 
- Ensure requests are to `/v1/*` endpoints
- Check if you're using the correct base URL
- Valid paths: `/v1/messages`, `/v1/complete`, etc.

#### "All accounts failed to proxy the request"
**Meaning**: Every account attempted but all failed

**Response**:
```json
{
  "error": "All accounts failed to proxy the request",
  "attempts": 3,
  "lastError": "Error message here"
}
```

**Solutions**:
1. Check individual account errors in logs
2. Verify network connectivity
3. Ensure at least one account has valid credentials
4. Check for API outages

#### "Failed to forward unauthenticated request"
**Meaning**: Request forwarding without authentication failed

**Solutions**:
1. Check network connectivity
2. Verify Anthropic API is accessible
3. Check for proxy configuration issues
4. Look for timeout errors in logs

#### "Failed to proxy request with account"
**Meaning**: Error occurred while proxying with a specific account

**Solutions**:
1. Check the specific account's status
2. Look for token expiration or rate limits
3. Verify network connectivity

### Database Errors

#### "Failed to execute DB job"
**Meaning**: Async database write failed

**Solutions**:
1. Check disk space
2. Verify database file permissions
3. Look for detailed error in logs

#### "database is locked"
**Meaning**: Another process is accessing the database

**Solutions**:
1. Ensure only one ccflare instance is running
2. Kill any zombie processes
3. Wait for current operations to complete

### Analytics and Streaming Errors

#### "Stream tee error"
**Meaning**: Failed to capture streaming response for analytics

**Solutions**:
1. This doesn't affect the actual response to the client
2. Check for memory issues if frequent
3. Large responses may exceed 1MB capture limit

#### "Failed to fetch analytics data"
**Meaning**: Analytics query failed

**Solutions**:
1. Check if database is accessible
2. Verify time range parameters
3. Clear history if data is corrupted: `ccflare --clear-history`

### Configuration Errors

#### "Failed to parse config file"
**Meaning**: JSON syntax error in config file

**Solutions**:
<<<<<<< HEAD
1. Validate JSON syntax: `cat ~/.config/ccflare/config.json | jq .`
=======
1. Validate JSON syntax: `cat ~/.config/ccflare/ccflare.json | jq .`
>>>>>>> ff19a086
2. Check for trailing commas or missing quotes
3. Reset to defaults by deleting config file

#### "Invalid strategy: [name]"
**Meaning**: Unknown load balancing strategy specified

**Solutions**:
1. Only valid strategy: `session`
2. Check spelling in config or environment variable
3. The default is already `session`

### HTTP Status Codes

#### 400 Bad Request
**Common Causes**:
- Invalid request format
- Missing required parameters
- Invalid account name or ID

#### 401 Unauthorized
**Common Causes**:
- Expired access token
- Invalid OAuth credentials
- No active accounts available

#### 403 Forbidden
**Common Causes**:
- Account doesn't have required permissions
- OAuth app restrictions

#### 429 Too Many Requests
**Common Causes**:
- Account rate limited
- All accounts exhausted
- Check rate limit headers for reset time

#### 500 Internal Server Error
**Common Causes**:
- Unexpected server error
- Database connection issues
- Check logs for stack trace

### Startup Errors

#### "Address already in use"
**Meaning**: Port is already occupied

**Solutions**:
1. Check if another instance is running: `lsof -i :8080`
2. Use a different port: `PORT=3000 bun start`
3. Kill the process using the port

#### "Cannot create database"
**Meaning**: Unable to create or access database file

**Solutions**:
1. Check directory permissions
2. Ensure parent directory exists
3. Use custom path: `export ccflare_DB_PATH=/custom/path/db.db`

## Environment Variables Reference

### Core Configuration

| Variable | Description | Default | Example |
|----------|-------------|---------|---------|
| `CLIENT_ID` | OAuth client ID for Anthropic | None | `my-oauth-client-id` |
| `PORT` | Server port | 8080 | `3000` |
| `LB_STRATEGY` | Load balancing strategy | `session` | Only `session` is supported |
| `RETRY_ATTEMPTS` | Number of retry attempts | 3 | `5` |
| `RETRY_DELAY_MS` | Initial retry delay in ms | 1000 | `500` |
| `RETRY_BACKOFF` | Retry backoff multiplier | 2 | `1.5` |
| `SESSION_DURATION_MS` | Session duration for session strategy | 3600000 (1 hour) | `1800000` |

### Paths and Storage

| Variable | Description | Default | Example |
|----------|-------------|---------|---------|
| `ccflare_CONFIG_PATH` | Custom config file location | Platform-specific | `/opt/ccflare/config.json` |
| `ccflare_DB_PATH` | Custom database location | Platform-specific | `/opt/ccflare/data.db` |

### Logging and Debugging

| Variable | Description | Default | Example |
|----------|-------------|---------|---------|
| `ccflare_DEBUG` | Enable debug mode | `0` | `1` |
| `LOG_LEVEL` | Log level | `INFO` | `DEBUG`, `WARN`, `ERROR` |
| `LOG_FORMAT` | Log format | `pretty` | `json` |

### Proxy Settings

| Variable | Description | Default | Example |
|----------|-------------|---------|---------|
| `HTTP_PROXY` | HTTP proxy URL | None | `http://proxy.company.com:8080` |
| `HTTPS_PROXY` | HTTPS proxy URL | None | `http://proxy.company.com:8080` |
| `NO_PROXY` | Bypass proxy for hosts | None | `localhost,127.0.0.1` |

### Advanced Settings

| Variable | Description | Default | Example |
|----------|-------------|---------|---------|
| `CF_PRICING_OFFLINE` | Use offline pricing data | `0` | `1` |
| `CF_PRICING_REFRESH_HOURS` | Hours between pricing updates | `24` | `12` |

### Usage Examples

```bash
# Development setup with debug logging
export ccflare_DEBUG=1
export LOG_LEVEL=DEBUG
export LOG_FORMAT=json
bun start

# Production setup with custom paths
export ccflare_CONFIG_PATH=/etc/ccflare/config.json
export ccflare_DB_PATH=/var/lib/ccflare/data.db
export PORT=3000
bun start

# Corporate proxy setup
export HTTP_PROXY=http://proxy.corp.com:8080
export HTTPS_PROXY=http://proxy.corp.com:8080
export NO_PROXY=localhost,127.0.0.1,internal.corp.com
bun start
```

## FAQ

### Q: How do I know if ccflare is working?

**A**: Check the health endpoint:
```bash
curl http://localhost:8080/health
```

Expected response:
```json
{
  "status": "ok",
  "accounts": {
    "total": 3,
    "active": 2,
    "paused": 1
  },
  "uptime": 3600000
}
```

### Q: Can I use ccflare with multiple client applications?

**A**: Yes, ccflare acts as a transparent proxy. Point any Claude API client to `http://localhost:8080` instead of `https://api.anthropic.com`.

### Q: How do I backup my accounts?

**A**: The account data is stored in the SQLite database. Backup locations:
<<<<<<< HEAD
- **macOS**: `~/Library/Application Support/ccflare/ccflare.db`
- **Linux**: `~/.local/share/ccflare/ccflare.db`
- **Windows**: `%LOCALAPPDATA%\ccflare\ccflare.db`
=======
- **macOS/Linux**: `~/.config/ccflare/ccflare.db`
- **Windows**: `%LOCALAPPDATA%\ccflare\ccflare.db` or `%APPDATA%\ccflare\ccflare.db`
>>>>>>> ff19a086

### Q: What happens during a graceful shutdown?

**A**: When receiving SIGINT (Ctrl+C) or SIGTERM:
1. Stops accepting new requests
2. Waits for in-flight requests to complete (with timeout)
3. Flushes async database writer queue
4. Closes database connections
5. Flushes logs to disk
6. Exits cleanly

### Q: How do I migrate to a new machine?

**A**: Copy these files to the new machine:
1. Database file (`ccflare.db`)
<<<<<<< HEAD
2. Config file (`config.json`)
=======
2. Config file (`ccflare.json`)
>>>>>>> ff19a086
3. Set the same CLIENT_ID environment variable
4. Ensure Bun is installed on the new machine

### Q: Why is my analytics data missing or incorrect?

**A**: Several reasons can cause analytics issues:
1. Streaming responses are only captured up to 1MB
2. Database writes are async and may be delayed
3. Usage data depends on response headers from Anthropic
<<<<<<< HEAD
4. Check if requests are being recorded: `sqlite3 ccflare.db "SELECT COUNT(*) FROM requests;"`
=======
4. Check if requests are being recorded: `sqlite3 ~/.config/ccflare/ccflare.db "SELECT COUNT(*) FROM requests;"`
>>>>>>> ff19a086

### Q: How do I handle rate limits effectively?

**A**: Best practices for rate limit handling:
1. Add multiple accounts to your pool
2. Maintain proper session duration (default 1 hour)
3. Monitor rate limit warnings in logs
4. Set up alerts for rate-limited accounts
5. Consider implementing request queuing in your application

### Q: Can I use ccflare in production?

**A**: Yes, with these considerations:
1. Use environment variables for sensitive configuration
2. Set up proper logging and monitoring
3. Use a persistent database path (not /tmp)
4. Configure appropriate retry settings
5. Add sufficient accounts for your load
6. Use systemd or similar for process management

### Q: Why are some accounts not being used?

**A**: Accounts may be skipped for several reasons:
1. **Paused**: Manually paused via CLI
2. **Rate Limited**: Temporarily unavailable due to rate limits
3. **Expired Token**: Needs re-authentication
4. **Session**: Account may have an active session
5. Check status: `ccflare --list`

### Q: How do I troubleshoot slow responses?

**A**: Steps to diagnose performance issues:
1. Check response times in logs or analytics
2. Verify no accounts are rate limited
3. Look for retry attempts in logs
4. Consider session duration settings
5. Check network latency to Anthropic API
6. Monitor database performance

### Q: What's the difference between running with bun start vs ccflare --serve?

<<<<<<< HEAD
**A**: 
- **Soft Limits** (`allowed_warning`, `queueing_soft`): Account can still be used but approaching limits
- **Hard Limits** (`rate_limited`, `blocked`, `queueing_hard`): Account is blocked from use until reset
- ccflare automatically handles both types and rotates accounts accordingly
=======
**A**: Both commands start the server:
- `bun start`: Runs the server using the npm script
- `ccflare --serve`: Runs the server directly via the CLI binary
- Both are functionally equivalent
>>>>>>> ff19a086

## Getting Help

### Reporting Bugs

When reporting issues, include:

1. **System Information**:
   ```bash
   bun --version
   node --version
   echo $OSTYPE
   ```

2. **Error Logs**:
   ```bash
   # Last 100 lines of logs
   tail -n 100 /tmp/ccflare-logs/app.log
   ```

3. **Configuration** (sanitized):
   ```bash
   # Remove sensitive data before sharing
<<<<<<< HEAD
   cat ~/.config/ccflare/config.json | jq 'del(.client_id)'
=======
   cat ~/.config/ccflare/ccflare.json | jq 'del(.client_id)'
>>>>>>> ff19a086
   ```

4. **Steps to Reproduce**:
   - Exact commands run
   - Expected behavior
   - Actual behavior

### Debug Information Script

Save this as `debug-info.sh`:
```bash
#!/bin/bash
echo "=== ccflare Debug Info ==="
echo "Date: $(date)"
echo "System: $(uname -a)"
echo "Bun Version: $(bun --version)"
echo "Node Version: $(node --version 2>/dev/null || echo 'Node not installed')"
echo ""

echo "=== Environment Variables ==="
env | grep -E "ccflare|CLIENT_ID|PORT|LB_STRATEGY|LOG_|PROXY" | sort
echo ""

echo "=== Process Info ==="
ps aux | grep -E "bun start|ccflare" | grep -v grep
echo ""

echo "=== Port Check ==="
lsof -i :${PORT:-8080} 2>/dev/null || echo "Port ${PORT:-8080} not in use"
echo ""

echo "=== Database Info ==="
<<<<<<< HEAD
if [ -f "$HOME/.local/share/ccflare/ccflare.db" ]; then
    echo "Database size: $(du -h "$HOME/.local/share/ccflare/ccflare.db" | cut -f1)"
    echo "Request count: $(sqlite3 "$HOME/.local/share/ccflare/ccflare.db" "SELECT COUNT(*) FROM requests;" 2>/dev/null || echo "Could not query")"
    echo "Account count: $(sqlite3 "$HOME/.local/share/ccflare/ccflare.db" "SELECT COUNT(*) FROM accounts;" 2>/dev/null || echo "Could not query")"
=======
if [ -f "$HOME/.config/ccflare/ccflare.db" ]; then
    echo "Database size: $(du -h "$HOME/.config/ccflare/ccflare.db" | cut -f1)"
    echo "Request count: $(sqlite3 "$HOME/.config/ccflare/ccflare.db" "SELECT COUNT(*) FROM requests;" 2>/dev/null || echo "Could not query")"
    echo "Account count: $(sqlite3 "$HOME/.config/ccflare/ccflare.db" "SELECT COUNT(*) FROM accounts;" 2>/dev/null || echo "Could not query")"
>>>>>>> ff19a086
else
    echo "Database not found at default location"
fi
echo ""

echo "=== Recent Errors (last 24h) ==="
if [ -f "/tmp/ccflare-logs/app.log" ]; then
    grep "ERROR" /tmp/ccflare-logs/app.log | tail -20
else
    echo "Log file not found"
fi
echo ""

echo "=== Recent Rate Limits ==="
if [ -f "/tmp/ccflare-logs/app.log" ]; then
<<<<<<< HEAD
    grep -E "rate_limited|queueing_hard|queueing_soft" /tmp/ccflare-logs/app.log | tail -10
=======
    grep -E "rate.?limit" /tmp/ccflare-logs/app.log | tail -10
>>>>>>> ff19a086
else
    echo "Log file not found"
fi
echo ""

echo "=== Account Status ==="
ccflare --list 2>/dev/null || echo "Could not get account list"
echo ""

echo "=== API Health Check ==="
curl -s http://localhost:${PORT:-8080}/health | jq . 2>/dev/null || echo "Health check failed"
echo ""

echo "=== Recent Analytics (1h) ==="
curl -s "http://localhost:${PORT:-8080}/api/analytics?range=1h" | jq '.overview' 2>/dev/null || echo "Analytics unavailable"
```

Make the script executable:
```bash
chmod +x debug-info.sh
./debug-info.sh > debug-report.txt
```

### Community Support

- Check existing issues in the repository
- Review this troubleshooting guide
- Search logs for specific error messages
- Try running in debug mode for more details

### Performance Monitoring

Monitor key metrics via the dashboard API:
```bash
# Get current stats
curl http://localhost:8080/api/stats | jq .

# Get request history with filters
curl "http://localhost:8080/api/requests?limit=10&status=error" | jq .

# Get analytics with time ranges
curl "http://localhost:8080/api/analytics?range=1h" | jq .
curl "http://localhost:8080/api/analytics?range=24h" | jq .
curl "http://localhost:8080/api/analytics?range=7d" | jq .

# Get analytics with filters
curl "http://localhost:8080/api/analytics?range=1h&model=claude-3-opus&status=success" | jq .

# Monitor real-time logs
tail -f /tmp/ccflare-logs/app.log | grep -E "INFO|WARN|ERROR"
```

### Quick Troubleshooting Checklist

When experiencing issues, check these in order:

1. **Service Health**
   ```bash
   curl http://localhost:8080/health
   ```

2. **Account Status**
   ```bash
   ccflare --list
   ```

3. **Recent Errors**
   ```bash
   grep ERROR /tmp/ccflare-logs/app.log | tail -20
   ```

4. **Rate Limits**
   ```bash
<<<<<<< HEAD
   grep "rate_limited" /tmp/ccflare-logs/app.log | tail -10
=======
   grep "rate.?limit" /tmp/ccflare-logs/app.log | tail -10
>>>>>>> ff19a086
   ```

5. **Network Connectivity**
   ```bash
   curl -I https://api.anthropic.com/v1/messages
   ```

6. **Database Health**
   ```bash
<<<<<<< HEAD
   sqlite3 ~/.local/share/ccflare/ccflare.db "PRAGMA integrity_check;"
=======
   sqlite3 ~/.config/ccflare/ccflare.db "PRAGMA integrity_check;"
>>>>>>> ff19a086
   ```

### Common Quick Fixes

| Problem | Quick Fix |
|---------|-----------|
| All accounts rate limited | Add more accounts: `ccflare --add-account newaccount` |
| Token expired | Re-authenticate: `ccflare --remove account && ccflare --add-account account` |
| Database locked | Kill duplicate processes: `pkill -f "bun start"` |
| Port in use | Use different port: `PORT=3000 bun start` |
<<<<<<< HEAD
| Config corrupted | Reset config: `rm ~/.config/ccflare/config.json` |
| Analytics missing | Clear history: `bun cli clear-history` |
| Slow responses | Switch strategy: `bun cli config set lb_strategy session` |
=======
| Config corrupted | Reset config: `rm ~/.config/ccflare/ccflare.json` |
| Analytics missing | Clear history: `ccflare --clear-history` |
| Slow responses | Check session duration settings (default 1 hour) |
>>>>>>> ff19a086

Remember: Most issues can be resolved by checking logs, verifying account status, and ensuring proper network connectivity. When in doubt, restart the service with debug logging enabled: `ccflare_DEBUG=1 LOG_LEVEL=DEBUG bun start`<|MERGE_RESOLUTION|>--- conflicted
+++ resolved
@@ -91,11 +91,7 @@
 
 ### Identifying Rate Limits
 
-<<<<<<< HEAD
-ccflare tracks several types of rate limits:
-=======
 ccflare detects rate limits through response headers and HTTP status codes:
->>>>>>> ff19a086
 
 1. **Rate Limited Responses**: 
    - HTTP 429 responses
@@ -109,12 +105,6 @@
 
 # Check logs for rate limit messages
 cat /tmp/ccflare-logs/app.log | grep "rate limited"
-<<<<<<< HEAD
-
-# Check specific rate limit status codes
-cat /tmp/ccflare-logs/app.log | grep -E "queueing_hard|queueing_soft|allowed_warning"
-=======
->>>>>>> ff19a086
 
 # View rate limit reset times in the dashboard
 curl http://localhost:8080/api/accounts | jq '.[] | {name, rate_limit_status, rate_limit_reset}'
@@ -284,15 +274,9 @@
 ### Config File Location
 
 Default locations by platform:
-<<<<<<< HEAD
-- **macOS**: `~/Library/Application Support/ccflare/config.json`
-- **Linux**: `~/.config/ccflare/config.json`
-- **Windows**: `%APPDATA%\ccflare\config.json`
-=======
 - **macOS**: `~/.config/ccflare/ccflare.json`
 - **Linux**: `~/.config/ccflare/ccflare.json`
 - **Windows**: `%LOCALAPPDATA%\ccflare\ccflare.json` or `%APPDATA%\ccflare\ccflare.json`
->>>>>>> ff19a086
 
 ### Invalid Configuration
 
@@ -305,25 +289,15 @@
 **Solutions**:
 1. Validate JSON syntax:
    ```bash
-<<<<<<< HEAD
-   cat ~/.config/ccflare/config.json | jq .
-=======
    cat ~/.config/ccflare/ccflare.json | jq .
->>>>>>> ff19a086
    ```
 
 2. Reset to defaults:
    ```bash
    # Backup current config
-<<<<<<< HEAD
-   cp ~/.config/ccflare/config.json ~/.config/ccflare/config.backup.json
-   # Remove corrupted config
-   rm ~/.config/ccflare/config.json
-=======
    cp ~/.config/ccflare/ccflare.json ~/.config/ccflare/config.backup.json
    # Remove corrupted config
    rm ~/.config/ccflare/ccflare.json
->>>>>>> ff19a086
    # Restart server to create new config
    bun start
    ```
@@ -352,16 +326,8 @@
 **Solutions**:
 1. Check database file permissions:
    ```bash
-<<<<<<< HEAD
-   # macOS
-   ls -la ~/Library/Application\ Support/ccflare/ccflare.db
-   
-   # Linux
-   ls -la ~/.local/share/ccflare/ccflare.db
-=======
    # macOS/Linux
    ls -la ~/.config/ccflare/ccflare.db
->>>>>>> ff19a086
    
    # Windows
    dir %LOCALAPPDATA%\ccflare\ccflare.db
@@ -369,19 +335,11 @@
 
 2. Create the directory if it doesn't exist:
    ```bash
-<<<<<<< HEAD
-   # macOS
-   mkdir -p ~/Library/Application\ Support/ccflare
-   
-   # Linux
-   mkdir -p ~/.local/share/ccflare
-=======
    # macOS/Linux
    mkdir -p ~/.config/ccflare
    
    # Windows
    mkdir %LOCALAPPDATA%\ccflare
->>>>>>> ff19a086
    ```
 
 3. Use a custom database path:
@@ -404,27 +362,16 @@
 2. If migrations fail repeatedly:
    ```bash
    # Backup existing database
-<<<<<<< HEAD
-   cp ~/.local/share/ccflare/ccflare.db ~/.local/share/ccflare/ccflare.db.backup
-   
-   # Remove and let it recreate
-   rm ~/.local/share/ccflare/ccflare.db
-=======
    cp ~/.config/ccflare/ccflare.db ~/.config/ccflare/ccflare.db.backup
    
    # Remove and let it recreate
    rm ~/.config/ccflare/ccflare.db
->>>>>>> ff19a086
    bun start
    ```
 
 3. Check for database corruption:
    ```bash
-<<<<<<< HEAD
-   sqlite3 ~/.local/share/ccflare/ccflare.db "PRAGMA integrity_check;"
-=======
    sqlite3 ~/.config/ccflare/ccflare.db "PRAGMA integrity_check;"
->>>>>>> ff19a086
    ```
 
 ### Async Database Writer Issues
@@ -466,11 +413,7 @@
 
 3. Check for hanging database connections:
    ```bash
-<<<<<<< HEAD
-   lsof ~/.local/share/ccflare/ccflare.db
-=======
    lsof ~/.config/ccflare/ccflare.db
->>>>>>> ff19a086
    ```
 
 ## Streaming and Analytics Issues
@@ -505,11 +448,7 @@
 1. Check if requests are being recorded:
    ```bash
    # Count recent requests in database
-<<<<<<< HEAD
-   sqlite3 ~/.local/share/ccflare/ccflare.db "SELECT COUNT(*) FROM requests WHERE timestamp > strftime('%s', 'now', '-1 hour') * 1000;"
-=======
    sqlite3 ~/.config/ccflare/ccflare.db "SELECT COUNT(*) FROM requests WHERE timestamp > strftime('%s', 'now', '-1 hour') * 1000;"
->>>>>>> ff19a086
    ```
 
 2. Verify analytics endpoint:
@@ -556,11 +495,7 @@
 ### Log File Locations
 
 Logs are stored in the system's temporary directory:
-<<<<<<< HEAD
-- **Default**: `/tmp/ccflare-logs/app.log` (Unix-like systems)
-=======
 - **All platforms**: `/tmp/ccflare-logs/app.log`
->>>>>>> ff19a086
 - **Windows**: `%TEMP%\ccflare-logs\app.log`
 
 ### Enabling Debug Mode
@@ -724,11 +659,7 @@
 **Meaning**: JSON syntax error in config file
 
 **Solutions**:
-<<<<<<< HEAD
-1. Validate JSON syntax: `cat ~/.config/ccflare/config.json | jq .`
-=======
 1. Validate JSON syntax: `cat ~/.config/ccflare/ccflare.json | jq .`
->>>>>>> ff19a086
 2. Check for trailing commas or missing quotes
 3. Reset to defaults by deleting config file
 
@@ -884,14 +815,8 @@
 ### Q: How do I backup my accounts?
 
 **A**: The account data is stored in the SQLite database. Backup locations:
-<<<<<<< HEAD
-- **macOS**: `~/Library/Application Support/ccflare/ccflare.db`
-- **Linux**: `~/.local/share/ccflare/ccflare.db`
-- **Windows**: `%LOCALAPPDATA%\ccflare\ccflare.db`
-=======
 - **macOS/Linux**: `~/.config/ccflare/ccflare.db`
 - **Windows**: `%LOCALAPPDATA%\ccflare\ccflare.db` or `%APPDATA%\ccflare\ccflare.db`
->>>>>>> ff19a086
 
 ### Q: What happens during a graceful shutdown?
 
@@ -907,11 +832,7 @@
 
 **A**: Copy these files to the new machine:
 1. Database file (`ccflare.db`)
-<<<<<<< HEAD
-2. Config file (`config.json`)
-=======
 2. Config file (`ccflare.json`)
->>>>>>> ff19a086
 3. Set the same CLIENT_ID environment variable
 4. Ensure Bun is installed on the new machine
 
@@ -921,11 +842,7 @@
 1. Streaming responses are only captured up to 1MB
 2. Database writes are async and may be delayed
 3. Usage data depends on response headers from Anthropic
-<<<<<<< HEAD
-4. Check if requests are being recorded: `sqlite3 ccflare.db "SELECT COUNT(*) FROM requests;"`
-=======
 4. Check if requests are being recorded: `sqlite3 ~/.config/ccflare/ccflare.db "SELECT COUNT(*) FROM requests;"`
->>>>>>> ff19a086
 
 ### Q: How do I handle rate limits effectively?
 
@@ -967,17 +884,10 @@
 
 ### Q: What's the difference between running with bun start vs ccflare --serve?
 
-<<<<<<< HEAD
-**A**: 
-- **Soft Limits** (`allowed_warning`, `queueing_soft`): Account can still be used but approaching limits
-- **Hard Limits** (`rate_limited`, `blocked`, `queueing_hard`): Account is blocked from use until reset
-- ccflare automatically handles both types and rotates accounts accordingly
-=======
 **A**: Both commands start the server:
 - `bun start`: Runs the server using the npm script
 - `ccflare --serve`: Runs the server directly via the CLI binary
 - Both are functionally equivalent
->>>>>>> ff19a086
 
 ## Getting Help
 
@@ -1001,11 +911,7 @@
 3. **Configuration** (sanitized):
    ```bash
    # Remove sensitive data before sharing
-<<<<<<< HEAD
-   cat ~/.config/ccflare/config.json | jq 'del(.client_id)'
-=======
    cat ~/.config/ccflare/ccflare.json | jq 'del(.client_id)'
->>>>>>> ff19a086
    ```
 
 4. **Steps to Reproduce**:
@@ -1038,17 +944,10 @@
 echo ""
 
 echo "=== Database Info ==="
-<<<<<<< HEAD
-if [ -f "$HOME/.local/share/ccflare/ccflare.db" ]; then
-    echo "Database size: $(du -h "$HOME/.local/share/ccflare/ccflare.db" | cut -f1)"
-    echo "Request count: $(sqlite3 "$HOME/.local/share/ccflare/ccflare.db" "SELECT COUNT(*) FROM requests;" 2>/dev/null || echo "Could not query")"
-    echo "Account count: $(sqlite3 "$HOME/.local/share/ccflare/ccflare.db" "SELECT COUNT(*) FROM accounts;" 2>/dev/null || echo "Could not query")"
-=======
 if [ -f "$HOME/.config/ccflare/ccflare.db" ]; then
     echo "Database size: $(du -h "$HOME/.config/ccflare/ccflare.db" | cut -f1)"
     echo "Request count: $(sqlite3 "$HOME/.config/ccflare/ccflare.db" "SELECT COUNT(*) FROM requests;" 2>/dev/null || echo "Could not query")"
     echo "Account count: $(sqlite3 "$HOME/.config/ccflare/ccflare.db" "SELECT COUNT(*) FROM accounts;" 2>/dev/null || echo "Could not query")"
->>>>>>> ff19a086
 else
     echo "Database not found at default location"
 fi
@@ -1064,11 +963,7 @@
 
 echo "=== Recent Rate Limits ==="
 if [ -f "/tmp/ccflare-logs/app.log" ]; then
-<<<<<<< HEAD
-    grep -E "rate_limited|queueing_hard|queueing_soft" /tmp/ccflare-logs/app.log | tail -10
-=======
     grep -E "rate.?limit" /tmp/ccflare-logs/app.log | tail -10
->>>>>>> ff19a086
 else
     echo "Log file not found"
 fi
@@ -1142,11 +1037,7 @@
 
 4. **Rate Limits**
    ```bash
-<<<<<<< HEAD
-   grep "rate_limited" /tmp/ccflare-logs/app.log | tail -10
-=======
    grep "rate.?limit" /tmp/ccflare-logs/app.log | tail -10
->>>>>>> ff19a086
    ```
 
 5. **Network Connectivity**
@@ -1156,11 +1047,7 @@
 
 6. **Database Health**
    ```bash
-<<<<<<< HEAD
-   sqlite3 ~/.local/share/ccflare/ccflare.db "PRAGMA integrity_check;"
-=======
    sqlite3 ~/.config/ccflare/ccflare.db "PRAGMA integrity_check;"
->>>>>>> ff19a086
    ```
 
 ### Common Quick Fixes
@@ -1171,14 +1058,8 @@
 | Token expired | Re-authenticate: `ccflare --remove account && ccflare --add-account account` |
 | Database locked | Kill duplicate processes: `pkill -f "bun start"` |
 | Port in use | Use different port: `PORT=3000 bun start` |
-<<<<<<< HEAD
-| Config corrupted | Reset config: `rm ~/.config/ccflare/config.json` |
-| Analytics missing | Clear history: `bun cli clear-history` |
-| Slow responses | Switch strategy: `bun cli config set lb_strategy session` |
-=======
 | Config corrupted | Reset config: `rm ~/.config/ccflare/ccflare.json` |
 | Analytics missing | Clear history: `ccflare --clear-history` |
 | Slow responses | Check session duration settings (default 1 hour) |
->>>>>>> ff19a086
 
 Remember: Most issues can be resolved by checking logs, verifying account status, and ensuring proper network connectivity. When in doubt, restart the service with debug logging enabled: `ccflare_DEBUG=1 LOG_LEVEL=DEBUG bun start`