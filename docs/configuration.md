# ccflare Configuration Guide

This guide covers all configuration options for ccflare, including file-based configuration, environment variables, and runtime API updates.

## Table of Contents

- [Configuration Overview](#configuration-overview)
- [Configuration Precedence](#configuration-precedence)
- [Configuration File Format](#configuration-file-format)
- [Configuration Options](#configuration-options)
- [Environment Variables](#environment-variables)
- [Runtime Configuration API](#runtime-configuration-api)
- [Example Configurations](#example-configurations)
- [Configuration Validation](#configuration-validation)
- [Migration Guide](#migration-guide)

## Configuration Overview

ccflare uses a flexible configuration system that supports:

- **File-based configuration**: JSON configuration file for persistent settings
- **Environment variables**: Override configuration for deployment flexibility
- **Runtime updates**: Modify certain settings via API without restart

Configuration is managed through the `@ccflare/config` package, which provides automatic loading, validation, and change notifications.

## Configuration Precedence

Configuration values are resolved in the following order (highest to lowest priority):

1. **Environment variables** - Always take precedence when set
<<<<<<< HEAD
2. **Configuration file** - Values from `~/.ccflare/config.json` (or custom path)
=======
2. **Configuration file** - Values from `~/.config/ccflare/ccflare.json` (or custom path)
>>>>>>> ff19a086
3. **Default values** - Built-in defaults when no other value is specified

### Special Cases

- **Load balancing strategy**: Environment variable `LB_STRATEGY` overrides file configuration
- **Runtime configuration**: Some values (like strategy) can be changed at runtime via API

## Configuration File Format

The configuration file is stored at:

- **Linux/macOS**: `~/.config/ccflare/ccflare.json` (or `$XDG_CONFIG_HOME/ccflare/ccflare.json`)
- **Windows**: `%LOCALAPPDATA%\ccflare\ccflare.json` (or `%APPDATA%\ccflare\ccflare.json`)
- **Custom path**: Set via `ccflare_CONFIG_PATH` environment variable

### File Structure

```json
{
  "lb_strategy": "session",
  "client_id": "9d1c250a-e61b-44d9-88ed-5944d1962f5e",
  "retry_attempts": 3,
  "retry_delay_ms": 1000,
  "retry_backoff": 2,
  "session_duration_ms": 18000000,
  "port": 8080
}
```

## Configuration Options

### Complete Options Table

| Field | Type | Default | Description |
|-------|------|---------|-------------|
| `lb_strategy` | string | `"session"` | Load balancing strategy. Only `"session"` is supported (using other strategies risks account bans) |
| `client_id` | string | `"9d1c250a-e61b-44d9-88ed-5944d1962f5e"` | OAuth client ID for authentication |
| `retry_attempts` | number | `3` | Maximum number of retry attempts for failed requests |
| `retry_delay_ms` | number | `1000` | Initial delay in milliseconds between retry attempts |
| `retry_backoff` | number | `2` | Exponential backoff multiplier for retry delays |
| `session_duration_ms` | number | `18000000` (5 hours) | Session persistence duration in milliseconds |
| `port` | number | `8080` | HTTP server port |

### Load Balancing Strategy

⚠️ **WARNING**: Only use the `session` strategy. Other strategies can trigger Claude's anti-abuse systems and result in account bans.

| Strategy | Description | Use Case |
|----------|-------------|----------|
| `session` | Maintains client-account affinity for session duration | Only supported strategy - mimics natural usage patterns |

### Logging Configuration (Environment Only)

| Variable | Type | Default | Description |
|----------|------|---------|-------------|
| `LOG_LEVEL` | string | `"INFO"` | Logging level: `DEBUG`, `INFO`, `WARN`, `ERROR` |
| `LOG_FORMAT` | string | `"pretty"` | Log format: `"pretty"` or `"json"` |
| `ccflare_DEBUG` | string | - | Set to `"1"` to enable debug mode with console output |

## Environment Variables

### Configuration Mapping

| Environment Variable | Config Field | Type | Example |
|---------------------|--------------|------|---------|
| `LB_STRATEGY` | `lb_strategy` | string | `LB_STRATEGY=session` |
| `CLIENT_ID` | `client_id` | string | `CLIENT_ID=your-client-id` |
| `RETRY_ATTEMPTS` | `retry_attempts` | number | `RETRY_ATTEMPTS=5` |
| `RETRY_DELAY_MS` | `retry_delay_ms` | number | `RETRY_DELAY_MS=2000` |
| `RETRY_BACKOFF` | `retry_backoff` | number | `RETRY_BACKOFF=1.5` |
| `SESSION_DURATION_MS` | `session_duration_ms` | number | `SESSION_DURATION_MS=3600000` |
| `PORT` | `port` | number | `PORT=3000` |
<<<<<<< HEAD
| `CF_STREAM_BODY_MAX_BYTES` | `stream_body_max_bytes` | number | `CF_STREAM_BODY_MAX_BYTES=524288` |
=======
>>>>>>> ff19a086
| `ccflare_CONFIG_PATH` | - | string | `ccflare_CONFIG_PATH=/etc/ccflare.json` |

### Additional Environment Variables

<<<<<<< HEAD
| Variable | Description | Example |
|----------|-------------|---------|
| `LOG_LEVEL` | Set logging verbosity (DEBUG, INFO, WARN, ERROR) | `LOG_LEVEL=DEBUG` |
| `LOG_FORMAT` | Set log output format (pretty, json) | `LOG_FORMAT=json` |
| `ccflare_DEBUG` | Enable debug mode with console output | `ccflare_DEBUG=1` |
| `ccflare_DB_PATH` | Custom database file path | `ccflare_DB_PATH=/var/lib/ccflare/db.sqlite` |
| `CF_PRICING_REFRESH_HOURS` | Hours between pricing data refreshes | `CF_PRICING_REFRESH_HOURS=12` |
| `CF_PRICING_OFFLINE` | Disable online pricing updates | `CF_PRICING_OFFLINE=1` |
=======
These environment variables are not stored in the configuration file and must be set via environment:

| Variable | Description | Default | Example |
|----------|-------------|---------|---------|
| `LOG_LEVEL` | Set logging verbosity (DEBUG, INFO, WARN, ERROR) | `INFO` | `LOG_LEVEL=DEBUG` |
| `LOG_FORMAT` | Set log output format (pretty, json) | `pretty` | `LOG_FORMAT=json` |
| `ccflare_DEBUG` | Enable debug mode with console output | - | `ccflare_DEBUG=1` |
| `ccflare_DB_PATH` | Custom database file path | Platform-specific | `ccflare_DB_PATH=/var/lib/ccflare/db.sqlite` |
| `CF_PRICING_REFRESH_HOURS` | Hours between pricing data refreshes | `24` | `CF_PRICING_REFRESH_HOURS=12` |
| `CF_PRICING_OFFLINE` | Disable online pricing updates | - | `CF_PRICING_OFFLINE=1` |
| `CF_STREAM_USAGE_BUFFER_KB` | Stream usage buffer size in KB | `64` | `CF_STREAM_USAGE_BUFFER_KB=128` |
| `CF_STREAM_TIMEOUT_MS` | Stream processing timeout in milliseconds | `60000` (1 minute) | `CF_STREAM_TIMEOUT_MS=120000` |
>>>>>>> ff19a086

## Runtime Configuration API

Some configuration values can be updated at runtime through the HTTP API without restarting the server.

### Available Endpoints

#### Get Current Configuration
```http
GET /api/config
```

Response:
```json
{
  "lb_strategy": "session",
  "port": 8080,
  "sessionDurationMs": 18000000
}
```

Note: The API response uses camelCase (`sessionDurationMs`) while the configuration file uses snake_case (`session_duration_ms`).

#### Get Current Strategy
```http
GET /api/config/strategy
```

Response:
```json
{
  "strategy": "session"
}
```

#### Update Strategy
```http
POST /api/config/strategy
Content-Type: application/json

{
  "strategy": "session"
}
```

Response:
```json
{
  "success": true,
  "strategy": "session"
}
```

#### Get Available Strategies
```http
GET /api/strategies
```

Response:
```json
["session"]
```

⚠️ **NOTE**: Only the `"session"` strategy is available in ccflare. Other strategies (round-robin, least-requests, weighted) have been removed from the codebase as they can trigger Claude's anti-abuse systems and result in account bans.

### Runtime Update Behavior

- Strategy changes take effect immediately for new requests
- Existing sessions (for session strategy) are maintained until expiration
- Configuration file is automatically updated when changed via API
- Change events are emitted for monitoring and logging

## Example Configurations

### High Throughput Setup

Optimized for maximum request throughput with minimal overhead:

```json
{
  "lb_strategy": "session",
  "retry_attempts": 2,
  "retry_delay_ms": 500,
  "retry_backoff": 1.5,
  "session_duration_ms": 300000,
  "port": 8080
}
```

Environment variables:
```bash
export LB_STRATEGY=session
export RETRY_ATTEMPTS=2
export RETRY_DELAY_MS=500
export SESSION_DURATION_MS=300000  # 5 minutes
export LOG_LEVEL=WARN  # Reduce logging overhead
```

### Session Persistence Setup

Ideal for maintaining conversation context with Claude:

```json
{
  "lb_strategy": "session",
  "retry_attempts": 3,
  "retry_delay_ms": 1000,
  "retry_backoff": 2,
  "session_duration_ms": 21600000,
  "port": 8080
}
```

Environment variables:
```bash
export LB_STRATEGY=session
export SESSION_DURATION_MS=21600000  # 6 hours
export RETRY_ATTEMPTS=3
export LOG_LEVEL=INFO
```

### Development Setup

Configuration for local development and debugging:

```json
{
  "lb_strategy": "session",
  "retry_attempts": 5,
  "retry_delay_ms": 2000,
  "retry_backoff": 2,
  "session_duration_ms": 3600000,
  "port": 3000
}
```

Environment variables:
```bash
export PORT=3000
export LOG_LEVEL=DEBUG
export LOG_FORMAT=pretty
export ccflare_DEBUG=1
export RETRY_ATTEMPTS=5
```

### Production Setup

Recommended configuration for production deployments:

```json
{
  "lb_strategy": "session",
  "retry_attempts": 3,
  "retry_delay_ms": 1000,
  "retry_backoff": 2,
  "session_duration_ms": 7200000,
  "port": 8080
}
```

Environment variables:
```bash
export LB_STRATEGY=session
export SESSION_DURATION_MS=7200000  # 2 hours
export LOG_LEVEL=INFO
export LOG_FORMAT=json
export CF_PRICING_OFFLINE=1  # Reduce external API calls
```

## Configuration Validation

### Automatic Validation

ccflare performs validation on:

1. **Strategy names**: Must be one of the valid strategy options (validated by `isValidStrategy`)
2. **Numeric values**: Parsed and validated as integers/floats
3. **Port ranges**: Should be valid port numbers (1-65535)
4. **File permissions**: Config directory is created with appropriate permissions

### Validation Errors

Invalid configurations result in:

- **Strategy errors**: Throws error when setting via API, falls back to default strategy when loading
- **Parse errors**: Logged to console, uses default values
- **File errors**: Creates new config file with defaults
- **Invalid numeric values**: Falls back to default values

### Best Practices

1. **Test configuration changes**: Use the API to test strategy changes before updating files
2. **Monitor logs**: Check logs after configuration updates for validation errors
3. **Use environment variables**: For deployment-specific settings that shouldn't be committed
4. **Backup configurations**: Keep backups before major changes

## Migration Guide

### From Environment-Only Configuration

If migrating from environment variables to file-based configuration:

1. Create the configuration file:
   ```bash
   mkdir -p ~/.config/ccflare
   ```

2. Export current configuration:
   ```bash
   curl http://localhost:8080/api/config > ~/.config/ccflare/ccflare.json
   ```

3. Edit and format the file:
   ```bash
   jq '.' ~/.config/ccflare/ccflare.json > temp.json && mv temp.json ~/.config/ccflare/ccflare.json
   ```

### From Older Versions

#### Pre-1.0 to Current

1. **Configuration location**: Move from `~/.ccflare/config.json` to platform-specific paths
2. **Field naming**: Update any deprecated field names (none currently deprecated)
3. **Strategy names**: Only `"session"` strategy is available (must be lowercase)

### Configuration Backup

Always backup your configuration before upgrades:

```bash
cp ~/.config/ccflare/ccflare.json ~/.config/ccflare/ccflare.json.backup
```

### Rollback Procedure

If issues occur after configuration changes:

1. **Via API**: Revert strategy changes using the runtime API
2. **File restoration**: Restore from backup configuration file
3. **Environment override**: Use environment variables to override problematic settings

## Troubleshooting

### Common Issues

1. **Configuration not loading**:
   - Check file permissions: `ls -la ~/.config/ccflare/`
   - Verify JSON syntax: `jq '.' ~/.config/ccflare/ccflare.json`
   - Check logs for parse errors

2. **Environment variables not working**:
   - Ensure variables are exported: `export VAR=value`
   - Check variable names match exactly (case-sensitive)
   - Verify no typos in variable names

3. **Runtime updates not persisting**:
   - Check file write permissions
   - Ensure configuration directory exists
   - Look for save errors in logs

### Debug Mode

Enable comprehensive debugging:

```bash
export ccflare_DEBUG=1
export LOG_LEVEL=DEBUG
export LOG_FORMAT=json  # For structured logging
```

This provides detailed configuration loading information and operation logs.<|MERGE_RESOLUTION|>--- conflicted
+++ resolved
@@ -29,11 +29,7 @@
 Configuration values are resolved in the following order (highest to lowest priority):
 
 1. **Environment variables** - Always take precedence when set
-<<<<<<< HEAD
-2. **Configuration file** - Values from `~/.ccflare/config.json` (or custom path)
-=======
 2. **Configuration file** - Values from `~/.config/ccflare/ccflare.json` (or custom path)
->>>>>>> ff19a086
 3. **Default values** - Built-in defaults when no other value is specified
 
 ### Special Cases
@@ -106,24 +102,10 @@
 | `RETRY_BACKOFF` | `retry_backoff` | number | `RETRY_BACKOFF=1.5` |
 | `SESSION_DURATION_MS` | `session_duration_ms` | number | `SESSION_DURATION_MS=3600000` |
 | `PORT` | `port` | number | `PORT=3000` |
-<<<<<<< HEAD
-| `CF_STREAM_BODY_MAX_BYTES` | `stream_body_max_bytes` | number | `CF_STREAM_BODY_MAX_BYTES=524288` |
-=======
->>>>>>> ff19a086
 | `ccflare_CONFIG_PATH` | - | string | `ccflare_CONFIG_PATH=/etc/ccflare.json` |
 
 ### Additional Environment Variables
 
-<<<<<<< HEAD
-| Variable | Description | Example |
-|----------|-------------|---------|
-| `LOG_LEVEL` | Set logging verbosity (DEBUG, INFO, WARN, ERROR) | `LOG_LEVEL=DEBUG` |
-| `LOG_FORMAT` | Set log output format (pretty, json) | `LOG_FORMAT=json` |
-| `ccflare_DEBUG` | Enable debug mode with console output | `ccflare_DEBUG=1` |
-| `ccflare_DB_PATH` | Custom database file path | `ccflare_DB_PATH=/var/lib/ccflare/db.sqlite` |
-| `CF_PRICING_REFRESH_HOURS` | Hours between pricing data refreshes | `CF_PRICING_REFRESH_HOURS=12` |
-| `CF_PRICING_OFFLINE` | Disable online pricing updates | `CF_PRICING_OFFLINE=1` |
-=======
 These environment variables are not stored in the configuration file and must be set via environment:
 
 | Variable | Description | Default | Example |
@@ -136,7 +118,6 @@
 | `CF_PRICING_OFFLINE` | Disable online pricing updates | - | `CF_PRICING_OFFLINE=1` |
 | `CF_STREAM_USAGE_BUFFER_KB` | Stream usage buffer size in KB | `64` | `CF_STREAM_USAGE_BUFFER_KB=128` |
 | `CF_STREAM_TIMEOUT_MS` | Stream processing timeout in milliseconds | `60000` (1 minute) | `CF_STREAM_TIMEOUT_MS=120000` |
->>>>>>> ff19a086
 
 ## Runtime Configuration API
 
