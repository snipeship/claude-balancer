--- conflicted
+++ resolved
@@ -10,11 +10,7 @@
 
 ## Overview
 
-<<<<<<< HEAD
-ccflare implements a session-based load balancing system to distribute requests across multiple Claude OAuth accounts, avoiding rate limits and ensuring high availability. The system maintains 5-hour sessions with individual accounts to minimize rate limit issues.
-=======
 ccflare implements a session-based load balancing system to distribute requests across multiple Claude OAuth accounts, avoiding rate limits and ensuring high availability. The system maintains configurable sessions (default: 5 hours) with individual accounts to minimize rate limit issues.
->>>>>>> ff19a086
 
 ### Key Features
 - **Account Health Monitoring**: Automatically filters out rate-limited or paused accounts
@@ -120,11 +116,7 @@
 
 ### Configuration File
 
-<<<<<<< HEAD
-Create `~/.ccflare/config.json`:
-=======
 The configuration file is automatically created at `~/.ccflare/config.json` on first run:
->>>>>>> ff19a086
 
 ```json
 {
