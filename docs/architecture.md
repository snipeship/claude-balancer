--- conflicted
+++ resolved
@@ -2,11 +2,7 @@
 
 ## Overview
 
-<<<<<<< HEAD
-ccflare is a sophisticated load balancer proxy system designed to distribute requests across multiple OAuth accounts for AI services (currently focused on Anthropic's Claude API). It prevents rate limiting by intelligently routing requests through different authenticated accounts using various load balancing strategies.
-=======
 ccflare is a sophisticated load balancer proxy system designed to distribute requests across multiple OAuth accounts for AI services (currently focused on Anthropic's Claude API). It prevents rate limiting by intelligently routing requests through different authenticated accounts using a session-based load balancing strategy.
->>>>>>> ff19a086
 
 The system is built with a modular, microservices-inspired architecture using TypeScript and Bun runtime, emphasizing separation of concerns, extensibility, and real-time monitoring capabilities. Recent enhancements include asynchronous database operations, streaming response capture for analytics, advanced request filtering, and agent detection with model preference management.
 
@@ -1038,15 +1034,6 @@
 
 ### 2. TUI App with Integrated CLI (`apps/tui`)
 
-<<<<<<< HEAD
-Command-line interface for managing ccflare:
-- Account management (add, remove, list)
-- Statistics viewing
-- Configuration updates
-- Uses `packages/cli-commands` for implementation
-
-### 3. TUI App (`apps/tui`)
-=======
 Unified terminal application built with Ink (React for CLI):
 - **Interactive Mode**: 
   - Real-time monitoring dashboard in the terminal
@@ -1061,7 +1048,6 @@
   - Performance analysis
   - Server startup with `--serve`
   - Configuration updates
->>>>>>> ff19a086
 
 **Note**: There is no separate CLI app - all CLI functionality is integrated into the TUI binary.
 
