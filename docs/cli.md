# ccflare CLI Documentation

The ccflare CLI provides a command-line interface for managing OAuth accounts, monitoring usage statistics, and controlling the load balancer.

## Table of Contents

- [Installation and Setup](#installation-and-setup)
- [Global Options and Help](#global-options-and-help)
- [Command Reference](#command-reference)
  - [Account Management](#account-management)
  - [Statistics and History](#statistics-and-history)
  - [System Commands](#system-commands)
  - [Server and Monitoring](#server-and-monitoring)
- [Usage Examples](#usage-examples)
- [Configuration](#configuration)
- [Environment Variables](#environment-variables)
- [Troubleshooting](#troubleshooting)

## Installation and Setup

### Prerequisites

- Bun runtime (>= 1.2.8)
- Node.js compatible system

### Installation

1. Clone the repository:
```bash
git clone https://github.com/snipe-code/ccflare.git
cd ccflare
```

2. Install dependencies:
```bash
bun install
```

3. Build the CLI:
```bash
bun run build
```

4. Run the CLI:
```bash
ccflare [options]
```

### First-time Setup

1. Add your first OAuth account:
```bash
ccflare --add-account myaccount
```

2. Start the load balancer server:
```bash
ccflare --serve
```

## Global Options and Help

### Getting Help

Display all available commands and options:

```bash
ccflare --help
```

Or use the short form:

```bash
ccflare -h
```

### Help Output Format

```
<<<<<<< HEAD
Usage: ccflare-cli <command> [options]
=======
🎯 ccflare - Load Balancer for Claude

Usage: ccflare [options]
>>>>>>> ff19a086

Options:
  --serve              Start API server with dashboard
  --port <number>      Server port (default: 8080, or PORT env var)
  --logs [N]           Stream latest N lines then follow
  --stats              Show statistics (JSON output)
  --add-account <name> Add a new account
    --mode <max|console>  Account mode (default: max)
    --tier <1|5|20>       Account tier (default: 1)
  --list               List all accounts
  --remove <name>      Remove an account
  --pause <name>       Pause an account
  --resume <name>      Resume an account
  --analyze            Analyze database performance
  --reset-stats        Reset usage statistics
  --clear-history      Clear request history
  --help, -h           Show this help message

Interactive Mode:
  ccflare          Launch interactive TUI (default)
```

## Command Reference

### Account Management

#### `--add-account <name>`

Add a new OAuth account to the load balancer pool.

**Syntax:**
```bash
ccflare --add-account <name> [--mode <max|console>] [--tier <1|5|20>]
```

**Options:**
- `--mode`: Account type (optional, defaults to "max")
  - `max`: Claude Max account
  - `console`: Console account
- `--tier`: Account tier (optional, defaults to 1, Max accounts only)
  - `1`: Tier 1 account
  - `5`: Tier 5 account
  - `20`: Tier 20 account

**Interactive Flow:**
1. If mode not provided, defaults to "max"
2. If tier not provided (Max accounts only), defaults to 1
3. Opens browser for OAuth authentication
4. Waits for OAuth callback on localhost:7856
5. Stores account credentials securely in the database

#### `--list`

Display all configured accounts with their current status.

**Syntax:**
```bash
ccflare --list
```

**Output Format:**
```
Accounts:
  - account1 (max mode, tier 5)
  - account2 (console mode, tier 1)
```

#### `--remove <name>`

Remove an account from the configuration.

**Syntax:**
```bash
ccflare --remove <name>
```

**Behavior:**
- Removes account from database immediately
- Cleans up associated session data
- For confirmation prompts, use the older `ccflare-cli remove <name>` command

#### `--pause <name>`

Temporarily exclude an account from the load balancer rotation.

**Syntax:**
```bash
ccflare --pause <name>
```

**Use Cases:**
- Account experiencing issues
- Manual rate limit management
- Maintenance or debugging

#### `--resume <name>`

Re-enable a paused account for load balancing.

**Syntax:**
```bash
ccflare --resume <name>
```

### Statistics and History

#### `--stats`

Display current statistics in JSON format.

**Syntax:**
```bash
ccflare --stats
```

**Output:**
Returns JSON-formatted statistics including account usage, request counts, and performance metrics.

#### `--reset-stats`

Reset request counters for all accounts.

**Syntax:**
```bash
ccflare --reset-stats
```

**Effects:**
- Resets request counts to 0
- Preserves account configuration
- Does not affect rate limit timers

#### `--clear-history`

Remove all request history records.

**Syntax:**
```bash
ccflare --clear-history
```

**Effects:**
- Deletes request log entries
- Preserves account data
- Reports number of records cleared

### System Commands

#### `--analyze`

Analyze database performance and index usage.

**Syntax:**
```bash
ccflare --analyze
```

**Output:**
- Database performance metrics
- Index usage statistics
- Query optimization suggestions

#### Interactive Terminal UI (TUI)

Launch the interactive terminal interface (default mode):

```bash
ccflare
```

**Features:**
- Real-time account monitoring
- Request logs viewing
- Performance analytics
- Interactive account management

### Server and Monitoring

#### `--serve`

Start the API server with dashboard.

**Syntax:**
```bash
ccflare --serve [--port <number>]
```

**Options:**
- `--port`: Server port (default: 8080, or PORT env var)

**Access:**
- API endpoint: `http://localhost:8080`
- Dashboard: `http://localhost:8080/_dashboard`

#### `--logs [N]`

Stream request logs in real-time.

**Syntax:**
```bash
ccflare --logs [N]
```

**Options:**
- `N`: Number of historical lines to display before streaming (optional)

**Examples:**
```bash
# Stream live logs only
ccflare --logs

# Show last 50 lines then stream
ccflare --logs 50
```

## Usage Examples

### Basic Account Setup

```bash
# Add a Claude Max account with tier 5
ccflare --add-account work-account --mode max --tier 5

# Add a Console account
ccflare --add-account personal-account --mode console

# List all accounts
ccflare --list

# View statistics
ccflare --stats
```

### Server Operations

```bash
# Start server on default port
ccflare --serve

# Start server on custom port
ccflare --serve --port 3000

# Stream logs
ccflare --logs

# View last 100 lines then stream
ccflare --logs 100
```

### Managing Rate Limits

```bash
# Pause account hitting rate limits
ccflare --pause work-account

# Resume after cooldown
ccflare --resume work-account

# Reset statistics for fresh start
ccflare --reset-stats
```

### Maintenance Operations

```bash
# Remove account
ccflare --remove old-account

# Clear old request logs
ccflare --clear-history

# Analyze database performance
ccflare --analyze
```

### Interactive Mode

```bash
# Launch interactive TUI (default)
ccflare

# TUI launches with auto-started server
# Navigate with arrow keys, tab between sections
```

### Automation Examples

```bash
# Add multiple accounts via script
for i in {1..3}; do
  ccflare --add-account "account-$i" --mode max --tier 5
done

# Monitor account status
watch -n 5 'ccflare --list'

# Automated cleanup
ccflare --clear-history && ccflare --reset-stats

# Export statistics for monitoring
ccflare --stats > stats.json
```

## Configuration

### Configuration File Location

ccflare stores its configuration in platform-specific directories:

#### macOS/Linux
```
~/.config/ccflare/ccflare.json
```

Or if `XDG_CONFIG_HOME` is set:
```
$XDG_CONFIG_HOME/ccflare/ccflare.json
```

#### Windows
```
%LOCALAPPDATA%\ccflare\ccflare.json
```

Or fallback to:
```
%APPDATA%\ccflare\ccflare.json
```

### Configuration Structure

```json
{
  "lb_strategy": "session",
  "client_id": "optional-custom-client-id",
  "retry_attempts": 3,
  "retry_delay_ms": 1000,
  "retry_backoff": 2,
  "session_duration_ms": 18000000,
  "port": 8080
}
```

### Database Location

The SQLite database follows the same directory structure:
- **macOS/Linux**: `~/.config/ccflare/ccflare.db`
- **Windows**: `%LOCALAPPDATA%\ccflare\ccflare.db`

## Environment Variables

### Core Configuration

| Variable | Description | Default |
|----------|-------------|---------|
| `ccflare_CONFIG_PATH` | Override config file location | Platform default |
| `ccflare_DB_PATH` | Override database location | Platform default |
| `PORT` | Server port | 8080 |
| `CLIENT_ID` | OAuth client ID | 9d1c250a-e61b-44d9-88ed-5944d1962f5e |

### Load Balancing

| Variable | Description | Default |
|----------|-------------|---------|
| `LB_STRATEGY` | Load balancing strategy (only 'session' is supported) | session |

### Retry Configuration

| Variable | Description | Default |
|----------|-------------|---------|
| `RETRY_ATTEMPTS` | Number of retry attempts | 3 |
| `RETRY_DELAY_MS` | Initial retry delay (ms) | 1000 |
| `RETRY_BACKOFF` | Exponential backoff multiplier | 2 |

### Session Management

| Variable | Description | Default |
|----------|-------------|---------|
| `SESSION_DURATION_MS` | OAuth session duration (ms) | 18000000 (5 hours) |

### Logging and Debugging

| Variable | Description | Default |
|----------|-------------|---------|
| `LOG_LEVEL` | Log verbosity (DEBUG/INFO/WARN/ERROR) | INFO |
| `LOG_FORMAT` | Output format (pretty/json) | pretty |
| `ccflare_DEBUG` | Enable debug mode (1/0) - enables console output | 0 |

### Pricing and Features

| Variable | Description | Default |
|----------|-------------|---------|
| `CF_PRICING_REFRESH_HOURS` | Pricing cache duration | 24 |
| `CF_PRICING_OFFLINE` | Offline mode flag (1/0) | 0 |

## Troubleshooting

### Common Issues

#### OAuth Authentication Fails

**Problem**: Browser doesn't open or OAuth callback fails

**Solutions**:
1. Ensure default browser is configured
2. Check firewall settings for localhost:7856
3. Manually copy OAuth URL from terminal
4. Verify network connectivity

#### Account Shows as "Expired"

**Problem**: Token status shows expired

**Solutions**:
1. Remove and re-add the account
2. Check system time synchronization
3. Verify OAuth session hasn't exceeded 5-hour limit

#### Rate Limit Errors

**Problem**: Accounts hitting rate limits frequently

**Solutions**:
1. Add more accounts to the pool
2. Increase session duration for less frequent switching
3. Implement request throttling in client code
4. Monitor usage with `bun cli list`

#### Database Errors

**Problem**: "Database is locked" or corruption errors

**Solutions**:
1. Stop all ccflare processes
2. Check file permissions on database
3. Backup and recreate if corrupted:
   ```bash
   cp ~/.config/ccflare/ccflare.db ~/.config/ccflare/ccflare.db.backup
   rm ~/.config/ccflare/ccflare.db
   ```

### Debug Mode

Enable detailed logging for troubleshooting:

```bash
# Enable debug logging
export ccflare_DEBUG=1
export LOG_LEVEL=DEBUG

# Run with verbose output
ccflare --list

# Stream debug logs
ccflare --logs
```

### Getting Support

1. Check existing documentation in `/docs`
2. Review debug logs for detailed error messages
3. Ensure all dependencies are up to date
4. File an issue with reproduction steps

### Best Practices

1. **Regular Maintenance**
   - Clear history periodically to manage database size
   - Reset stats monthly for accurate metrics
   - Monitor account health with regular `ccflare --list` commands
   - Use `ccflare --analyze` to optimize database performance

2. **Account Management**
   - Use descriptive account names
   - Distribute load across multiple accounts
   - Keep accounts of similar tiers for consistent performance
   - Pause accounts proactively when approaching rate limits

3. **Security**
   - Protect configuration directory permissions
   - Don't share OAuth tokens or session data
   - Rotate accounts periodically
   - Monitor logs with `ccflare --logs` for suspicious activity

4. **Performance**
   - Use higher-tier accounts for heavy workloads
   - Implement client-side retry logic
   - Monitor rate limit patterns with `ccflare --stats`
   - Run server with `ccflare --serve` for production use<|MERGE_RESOLUTION|>--- conflicted
+++ resolved
@@ -77,13 +77,9 @@
 ### Help Output Format
 
 ```
-<<<<<<< HEAD
-Usage: ccflare-cli <command> [options]
-=======
 🎯 ccflare - Load Balancer for Claude
 
 Usage: ccflare [options]
->>>>>>> ff19a086
 
 Options:
   --serve              Start API server with dashboard
