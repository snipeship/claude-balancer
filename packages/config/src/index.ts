import { EventEmitter } from "node:events";
import { existsSync, mkdirSync, readFileSync, writeFileSync } from "node:fs";
import { dirname } from "node:path";
import {
	DEFAULT_STRATEGY,
	isValidStrategy,
	NETWORK,
	type StrategyName,
<<<<<<< HEAD
} from "@ccflare/core";
=======
	TIME_CONSTANTS,
} from "@ccflare/core";
import { Logger } from "@ccflare/logger";
>>>>>>> ff19a086
import { resolveConfigPath } from "./paths";

const log = new Logger("Config");

export interface RuntimeConfig {
	clientId: string;
	retry: { attempts: number; delayMs: number; backoff: number };
	sessionDurationMs: number;
	port: number;
	database?: {
		walMode?: boolean;
		busyTimeoutMs?: number;
		cacheSize?: number;
		synchronous?: 'OFF' | 'NORMAL' | 'FULL';
		mmapSize?: number;
		retry?: {
			attempts?: number;
			delayMs?: number;
			backoff?: number;
			maxDelayMs?: number;
		};
	};
}

export interface ConfigData {
	lb_strategy?: StrategyName;
	client_id?: string;
	retry_attempts?: number;
	retry_delay_ms?: number;
	retry_backoff?: number;
	session_duration_ms?: number;
	port?: number;
	// Database configuration
	db_wal_mode?: boolean;
	db_busy_timeout_ms?: number;
	db_cache_size?: number;
	db_synchronous?: 'OFF' | 'NORMAL' | 'FULL';
	db_mmap_size?: number;
	db_retry_attempts?: number;
	db_retry_delay_ms?: number;
	db_retry_backoff?: number;
	db_retry_max_delay_ms?: number;
	[key: string]: string | number | boolean | undefined;
}

export class Config extends EventEmitter {
	private configPath: string;
	private data: ConfigData = {};

	constructor(configPath?: string) {
		super();
		this.configPath = configPath ?? resolveConfigPath();
		this.loadConfig();
	}

	private loadConfig(): void {
		if (existsSync(this.configPath)) {
			try {
				const content = readFileSync(this.configPath, "utf8");
				this.data = JSON.parse(content) as ConfigData;
			} catch (error) {
				log.error(`Failed to parse config file: ${error}`);
				this.data = {};
			}
		} else {
			// Create config directory if it doesn't exist
			const dir = dirname(this.configPath);
			mkdirSync(dir, { recursive: true });

			// Initialize with default config
			this.data = {
				lb_strategy: DEFAULT_STRATEGY,
			};
			this.saveConfig();
		}
	}

	private saveConfig(): void {
		try {
			const content = JSON.stringify(this.data, null, 2);
			writeFileSync(this.configPath, content, "utf8");
		} catch (error) {
			log.error(`Failed to save config file: ${error}`);
		}
	}

	get(
		key: string,
		defaultValue?: string | number | boolean,
	): string | number | boolean | undefined {
		if (key in this.data) {
			return this.data[key];
		}

		if (defaultValue !== undefined) {
			this.set(key, defaultValue);
			return defaultValue;
		}

		return undefined;
	}

	set(key: string, value: string | number | boolean): void {
		const oldValue = this.data[key];
		this.data[key] = value;
		this.saveConfig();

		// Emit change event
		this.emit("change", { key, oldValue, newValue: value });
	}

	getStrategy(): StrategyName {
		// First check environment variable
		const envStrategy = process.env.LB_STRATEGY;
		if (envStrategy && isValidStrategy(envStrategy)) {
			return envStrategy;
		}

		// Then check config file
		const configStrategy = this.data.lb_strategy;
		if (configStrategy && isValidStrategy(configStrategy)) {
			return configStrategy;
		}

		return DEFAULT_STRATEGY;
	}

	setStrategy(strategy: StrategyName): void {
		if (!isValidStrategy(strategy)) {
			throw new Error(`Invalid strategy: ${strategy}`);
		}
		this.set("lb_strategy", strategy);
	}

	getAllSettings(): Record<string, string | number | boolean | undefined> {
		// Include current strategy (which might come from env)
		return {
			...this.data,
			lb_strategy: this.getStrategy(),
		};
	}

	getRuntime(): RuntimeConfig {
		// Default values
		const defaults: RuntimeConfig = {
			clientId: "9d1c250a-e61b-44d9-88ed-5944d1962f5e",
			retry: {
				attempts: 3,
				delayMs: TIME_CONSTANTS.RETRY_DELAY_DEFAULT,
				backoff: 2,
			},
<<<<<<< HEAD
			sessionDurationMs: 5 * 60 * 60 * 1000, // 5 hours
			port: 8080,
			database: {
				walMode: true,
				busyTimeoutMs: 5000,
				cacheSize: -20000, // 20MB cache
				synchronous: 'NORMAL',
				mmapSize: 268435456, // 256MB
				retry: {
					attempts: 3,
					delayMs: 100,
					backoff: 2,
					maxDelayMs: 5000,
				},
			},
=======
			sessionDurationMs: TIME_CONSTANTS.SESSION_DURATION_DEFAULT,
			port: NETWORK.DEFAULT_PORT,
>>>>>>> ff19a086
		};

		// Override with environment variables if present
		if (process.env.CLIENT_ID) {
			defaults.clientId = process.env.CLIENT_ID;
		}
		if (process.env.RETRY_ATTEMPTS) {
			defaults.retry.attempts = parseInt(process.env.RETRY_ATTEMPTS);
		}
		if (process.env.RETRY_DELAY_MS) {
			defaults.retry.delayMs = parseInt(process.env.RETRY_DELAY_MS);
		}
		if (process.env.RETRY_BACKOFF) {
			defaults.retry.backoff = parseFloat(process.env.RETRY_BACKOFF);
		}
		if (process.env.SESSION_DURATION_MS) {
			defaults.sessionDurationMs = parseInt(process.env.SESSION_DURATION_MS);
		}
		if (process.env.PORT) {
			defaults.port = parseInt(process.env.PORT);
		}

		// Override with config file settings if present
		if (this.data.client_id) {
			defaults.clientId = this.data.client_id;
		}
		if (typeof this.data.retry_attempts === "number") {
			defaults.retry.attempts = this.data.retry_attempts;
		}
		if (typeof this.data.retry_delay_ms === "number") {
			defaults.retry.delayMs = this.data.retry_delay_ms;
		}
		if (typeof this.data.retry_backoff === "number") {
			defaults.retry.backoff = this.data.retry_backoff;
		}
		if (typeof this.data.session_duration_ms === "number") {
			defaults.sessionDurationMs = this.data.session_duration_ms;
		}
		if (typeof this.data.port === "number") {
			defaults.port = this.data.port;
		}

		// Database configuration overrides
		if (typeof this.data.db_wal_mode === "boolean") {
			defaults.database!.walMode = this.data.db_wal_mode;
		}
		if (typeof this.data.db_busy_timeout_ms === "number") {
			defaults.database!.busyTimeoutMs = this.data.db_busy_timeout_ms;
		}
		if (typeof this.data.db_cache_size === "number") {
			defaults.database!.cacheSize = this.data.db_cache_size;
		}
		if (typeof this.data.db_synchronous === "string") {
			defaults.database!.synchronous = this.data.db_synchronous as 'OFF' | 'NORMAL' | 'FULL';
		}
		if (typeof this.data.db_mmap_size === "number") {
			defaults.database!.mmapSize = this.data.db_mmap_size;
		}
		if (typeof this.data.db_retry_attempts === "number") {
			defaults.database!.retry!.attempts = this.data.db_retry_attempts;
		}
		if (typeof this.data.db_retry_delay_ms === "number") {
			defaults.database!.retry!.delayMs = this.data.db_retry_delay_ms;
		}
		if (typeof this.data.db_retry_backoff === "number") {
			defaults.database!.retry!.backoff = this.data.db_retry_backoff;
		}
		if (typeof this.data.db_retry_max_delay_ms === "number") {
			defaults.database!.retry!.maxDelayMs = this.data.db_retry_max_delay_ms;
		}

		return defaults;
	}
}

// Re-export types
export type { StrategyName } from "@ccflare/core";
export { resolveConfigPath } from "./paths";
export { getPlatformConfigDir } from "./paths-common";<|MERGE_RESOLUTION|>--- conflicted
+++ resolved
@@ -6,13 +6,9 @@
 	isValidStrategy,
 	NETWORK,
 	type StrategyName,
-<<<<<<< HEAD
-} from "@ccflare/core";
-=======
 	TIME_CONSTANTS,
 } from "@ccflare/core";
 import { Logger } from "@ccflare/logger";
->>>>>>> ff19a086
 import { resolveConfigPath } from "./paths";
 
 const log = new Logger("Config");
@@ -22,19 +18,6 @@
 	retry: { attempts: number; delayMs: number; backoff: number };
 	sessionDurationMs: number;
 	port: number;
-	database?: {
-		walMode?: boolean;
-		busyTimeoutMs?: number;
-		cacheSize?: number;
-		synchronous?: 'OFF' | 'NORMAL' | 'FULL';
-		mmapSize?: number;
-		retry?: {
-			attempts?: number;
-			delayMs?: number;
-			backoff?: number;
-			maxDelayMs?: number;
-		};
-	};
 }
 
 export interface ConfigData {
@@ -45,16 +28,6 @@
 	retry_backoff?: number;
 	session_duration_ms?: number;
 	port?: number;
-	// Database configuration
-	db_wal_mode?: boolean;
-	db_busy_timeout_ms?: number;
-	db_cache_size?: number;
-	db_synchronous?: 'OFF' | 'NORMAL' | 'FULL';
-	db_mmap_size?: number;
-	db_retry_attempts?: number;
-	db_retry_delay_ms?: number;
-	db_retry_backoff?: number;
-	db_retry_max_delay_ms?: number;
 	[key: string]: string | number | boolean | undefined;
 }
 
@@ -164,26 +137,8 @@
 				delayMs: TIME_CONSTANTS.RETRY_DELAY_DEFAULT,
 				backoff: 2,
 			},
-<<<<<<< HEAD
-			sessionDurationMs: 5 * 60 * 60 * 1000, // 5 hours
-			port: 8080,
-			database: {
-				walMode: true,
-				busyTimeoutMs: 5000,
-				cacheSize: -20000, // 20MB cache
-				synchronous: 'NORMAL',
-				mmapSize: 268435456, // 256MB
-				retry: {
-					attempts: 3,
-					delayMs: 100,
-					backoff: 2,
-					maxDelayMs: 5000,
-				},
-			},
-=======
 			sessionDurationMs: TIME_CONSTANTS.SESSION_DURATION_DEFAULT,
 			port: NETWORK.DEFAULT_PORT,
->>>>>>> ff19a086
 		};
 
 		// Override with environment variables if present
@@ -226,35 +181,6 @@
 			defaults.port = this.data.port;
 		}
 
-		// Database configuration overrides
-		if (typeof this.data.db_wal_mode === "boolean") {
-			defaults.database!.walMode = this.data.db_wal_mode;
-		}
-		if (typeof this.data.db_busy_timeout_ms === "number") {
-			defaults.database!.busyTimeoutMs = this.data.db_busy_timeout_ms;
-		}
-		if (typeof this.data.db_cache_size === "number") {
-			defaults.database!.cacheSize = this.data.db_cache_size;
-		}
-		if (typeof this.data.db_synchronous === "string") {
-			defaults.database!.synchronous = this.data.db_synchronous as 'OFF' | 'NORMAL' | 'FULL';
-		}
-		if (typeof this.data.db_mmap_size === "number") {
-			defaults.database!.mmapSize = this.data.db_mmap_size;
-		}
-		if (typeof this.data.db_retry_attempts === "number") {
-			defaults.database!.retry!.attempts = this.data.db_retry_attempts;
-		}
-		if (typeof this.data.db_retry_delay_ms === "number") {
-			defaults.database!.retry!.delayMs = this.data.db_retry_delay_ms;
-		}
-		if (typeof this.data.db_retry_backoff === "number") {
-			defaults.database!.retry!.backoff = this.data.db_retry_backoff;
-		}
-		if (typeof this.data.db_retry_max_delay_ms === "number") {
-			defaults.database!.retry!.maxDelayMs = this.data.db_retry_max_delay_ms;
-		}
-
 		return defaults;
 	}
 }
