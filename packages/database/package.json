--- conflicted
+++ resolved
@@ -11,11 +11,7 @@
 		"analyze": "bun run ./src/analyze-performance.ts"
 	},
 	"dependencies": {
-<<<<<<< HEAD
-		"@ccflare/core": "workspace:*"
-=======
 		"@ccflare/core": "workspace:*",
 		"@ccflare/logger": "workspace:*"
->>>>>>> ff19a086
 	}
 }