--- conflicted
+++ resolved
@@ -1,18 +1,13 @@
 import { registerDisposable, unregisterDisposable } from "@ccflare/core";
-<<<<<<< HEAD
-import type { RuntimeConfig as ConfigRuntimeConfig } from "@ccflare/config";
-import { DatabaseOperations, type DatabaseConfig, type DatabaseRetryConfig } from "./index";
-=======
 import { DatabaseOperations, type RuntimeConfig } from "./index";
->>>>>>> ff19a086
 
 let instance: DatabaseOperations | null = null;
 let dbPath: string | undefined;
-let runtimeConfig: ConfigRuntimeConfig | undefined;
+let runtimeConfig: RuntimeConfig | undefined;
 
 export function initialize(
 	dbPathParam?: string,
-	runtimeConfigParam?: ConfigRuntimeConfig,
+	runtimeConfigParam?: RuntimeConfig,
 ): void {
 	dbPath = dbPathParam;
 	runtimeConfig = runtimeConfigParam;
@@ -20,18 +15,7 @@
 
 export function getInstance(): DatabaseOperations {
 	if (!instance) {
-		// Extract database configuration from runtime config
-		const dbConfig: DatabaseConfig | undefined = runtimeConfig?.database ? {
-			walMode: runtimeConfig.database.walMode,
-			busyTimeoutMs: runtimeConfig.database.busyTimeoutMs,
-			cacheSize: runtimeConfig.database.cacheSize,
-			synchronous: runtimeConfig.database.synchronous,
-			mmapSize: runtimeConfig.database.mmapSize,
-		} : undefined;
-
-		const retryConfig: DatabaseRetryConfig | undefined = runtimeConfig?.database?.retry;
-
-		instance = new DatabaseOperations(dbPath, dbConfig, retryConfig);
+		instance = new DatabaseOperations(dbPath);
 		if (runtimeConfig) {
 			instance.setRuntimeConfig(runtimeConfig);
 		}
