<<<<<<< HEAD
import type { AnalyticsResponse } from "@ccflare/http-api";
import { format } from "date-fns";
import {
	Activity,
	AlertCircle,
	CheckCircle,
	Clock,
	DollarSign,
	TrendingDown,
	TrendingUp,
	XCircle,
} from "lucide-react";
import { useEffect, useState } from "react";
=======
>>>>>>> ff19a086
import {
	formatCost,
	formatNumber,
	formatPercentage,
	formatTokensPerSecond,
} from "@ccflare/ui-common";
import { format } from "date-fns";
import { Activity, CheckCircle, Clock, DollarSign, Zap } from "lucide-react";
import { useMemo, useState } from "react";
import { REFRESH_INTERVALS } from "../constants";
import { useAccounts, useAnalytics, useStats } from "../hooks/queries";
import { ChartsSection } from "./overview/ChartsSection";
import { LoadingSkeleton } from "./overview/LoadingSkeleton";
import { MetricCard } from "./overview/MetricCard";
import { RateLimitInfo } from "./overview/RateLimitInfo";
import { SystemStatus } from "./overview/SystemStatus";
import { TimeRangeSelector } from "./overview/TimeRangeSelector";
import { StrategyCard } from "./StrategyCard";
<<<<<<< HEAD
import { Badge } from "./ui/badge";
import {
	Card,
	CardContent,
	CardDescription,
	CardHeader,
	CardTitle,
} from "./ui/card";
import { Skeleton } from "./ui/skeleton";

// ccflare-inspired color palette
const COLORS = {
	primary: "#f38020",
	success: "#10b981",
	warning: "#f59e0b",
	error: "#ef4444",
	blue: "#3b82f6",
	purple: "#8b5cf6",
	pink: "#ec4899",
};

const CHART_COLORS = [
	COLORS.primary,
	COLORS.blue,
	COLORS.purple,
	COLORS.pink,
	COLORS.success,
];

interface MetricCardProps {
	title: string;
	value: string | number;
	change?: number;
	icon: React.ComponentType<{ className?: string }>;
	trend?: "up" | "down" | "flat";
}

function MetricCard({
	title,
	value,
	change,
	icon: Icon,
	trend,
}: MetricCardProps) {
	return (
		<Card className="card-hover">
			<CardContent className="p-6">
				<div className="flex items-center justify-between">
					<div className="space-y-1">
						<p className="text-sm font-medium text-muted-foreground">{title}</p>
						<p className="text-2xl font-bold">{value}</p>
						{change !== undefined && trend && trend !== "flat" && (
							<div className="flex items-center gap-1 text-sm">
								{trend === "up" ? (
									<TrendingUp className="h-4 w-4 text-success" />
								) : (
									<TrendingDown className="h-4 w-4 text-destructive" />
								)}
								<span
									className={
										trend === "up" ? "text-success" : "text-destructive"
									}
								>
									{Math.abs(change).toFixed(1)}%
								</span>
								<span className="text-muted-foreground">vs last hour</span>
							</div>
						)}
						{(change === undefined || trend === "flat") && (
							<div className="flex items-center gap-1 text-sm">
								<span className="text-muted-foreground">— vs last hour</span>
							</div>
						)}
					</div>
					<div className="rounded-full bg-primary/10 p-3">
						<Icon className="h-6 w-6 text-primary" />
					</div>
				</div>
			</CardContent>
		</Card>
	);
}
=======
>>>>>>> ff19a086

export function OverviewTab() {
	// Fetch all data using React Query hooks
	const { data: stats, isLoading: statsLoading } = useStats(
		REFRESH_INTERVALS.default,
	);
	const [timeRange, setTimeRange] = useState("24h");
	const { data: analytics, isLoading: analyticsLoading } = useAnalytics(
		timeRange,
		{ accounts: [], models: [], status: "all" },
		"normal",
	);
	const { data: accounts, isLoading: accountsLoading } = useAccounts();

	const loading = statsLoading || analyticsLoading || accountsLoading;
	const combinedData =
		stats && analytics && accounts ? { stats, analytics, accounts } : null;

	// Transform time series data
	const timeSeriesData = useMemo(() => {
		if (!analytics) return [];
		return analytics.timeSeries.map((point) => ({
			time: format(new Date(point.ts), "HH:mm"),
			requests: point.requests,
			successRate: point.successRate,
			responseTime: Math.round(point.avgResponseTime),
			cost: point.costUsd.toFixed(2),
			tokensPerSecond: point.avgTokensPerSecond || 0,
		}));
	}, [analytics]);

	if (loading && !combinedData) {
		return <LoadingSkeleton />;
	}

	// Helper function to calculate percentage change
	function pctChange(current: number, previous: number): number | null {
		if (previous === 0) return null; // avoid division by zero
		return ((current - previous) / previous) * 100;
	}

	// Get trend period description based on time range
	function getTrendPeriod(range: string): string {
		switch (range) {
			case "1h":
				return "previous minute";
			case "6h":
				return "previous 5 minutes";
			case "24h":
				return "previous hour";
			case "7d":
				return "previous hour";
			case "30d":
				return "previous day";
			default:
				return "previous period";
		}
	}

	const trendPeriod = getTrendPeriod(timeRange);

	// Calculate percentage changes from time series data
	let deltaRequests: number | null = null;
	let deltaSuccessRate: number | null = null;
	let deltaResponseTime: number | null = null;
	let deltaCost: number | null = null;
	let deltaOutputSpeed: number | null = null;
	let trendRequests: "up" | "down" | "flat" = "flat";
	let trendSuccessRate: "up" | "down" | "flat" = "flat";
	let trendResponseTime: "up" | "down" | "flat" = "flat";
	let trendCost: "up" | "down" | "flat" = "flat";
	let trendOutputSpeed: "up" | "down" | "flat" = "flat";

	if (timeSeriesData.length >= 2) {
		const lastBucket = timeSeriesData[timeSeriesData.length - 1];
		const prevBucket = timeSeriesData[timeSeriesData.length - 2];

		// Calculate deltas
		deltaRequests = pctChange(lastBucket.requests, prevBucket.requests);
		deltaSuccessRate = pctChange(
			lastBucket.successRate,
			prevBucket.successRate,
		);
		// For response time, calculate normal percentage change
		deltaResponseTime = pctChange(
			lastBucket.responseTime,
			prevBucket.responseTime,
		);
		deltaCost = pctChange(
			Number.parseFloat(lastBucket.cost),
			Number.parseFloat(prevBucket.cost),
		);
		deltaOutputSpeed = pctChange(
			lastBucket.tokensPerSecond,
			prevBucket.tokensPerSecond,
		);

		// Determine trends
		trendRequests =
			deltaRequests !== null ? (deltaRequests >= 0 ? "up" : "down") : "flat";
		trendSuccessRate =
			deltaSuccessRate !== null
				? deltaSuccessRate >= 0
					? "up"
					: "down"
				: "flat";
		// For response time, higher is worse (positive change is bad)
		trendResponseTime =
			deltaResponseTime !== null
				? deltaResponseTime >= 0
					? "down"
					: "up"
				: "flat";
		// For cost, higher is bad (positive change is bad)
		trendCost = deltaCost !== null ? (deltaCost >= 0 ? "down" : "up") : "flat";
		// For output speed, higher is better
		trendOutputSpeed =
			deltaOutputSpeed !== null
				? deltaOutputSpeed >= 0
					? "up"
					: "down"
				: "flat";
	}

	// Use analytics data for model distribution
	const modelData =
		analytics?.modelDistribution?.map((model) => ({
			name: model.model || "Unknown",
			value: model.count,
		})) || [];

	// Use analytics data for account health
	const accountHealthData = analytics?.accountPerformance || [];

	return (
		<div className="space-y-6">
			{/* Header with Time Range Selector */}
			<div className="flex justify-between items-center">
				<h2 className="text-2xl font-semibold">Overview</h2>
				<TimeRangeSelector value={timeRange} onChange={setTimeRange} />
			</div>

			{/* Metrics Grid */}
			<div className="grid grid-cols-1 md:grid-cols-2 lg:grid-cols-5 gap-4">
				<MetricCard
					title="Total Requests"
					value={formatNumber(analytics?.totals.requests || 0)}
					change={deltaRequests !== null ? deltaRequests : undefined}
					trend={trendRequests}
					trendPeriod={trendPeriod}
					icon={Activity}
				/>
				<MetricCard
					title="Success Rate"
					value={formatPercentage(analytics?.totals.successRate || 0, 0)}
					change={deltaSuccessRate !== null ? deltaSuccessRate : undefined}
					trend={trendSuccessRate}
					trendPeriod={trendPeriod}
					icon={CheckCircle}
				/>
				<MetricCard
					title="Avg Response Time"
					value={`${Math.round(analytics?.totals.avgResponseTime || 0)}ms`}
					change={deltaResponseTime !== null ? deltaResponseTime : undefined}
					trend={trendResponseTime}
					trendPeriod={trendPeriod}
					icon={Clock}
				/>
				<MetricCard
					title="Total Cost"
					value={
						analytics?.totals.totalCostUsd
							? formatCost(analytics.totals.totalCostUsd)
							: "$0.0000"
					}
					change={deltaCost !== null ? deltaCost : undefined}
					trend={trendCost}
					trendPeriod={trendPeriod}
					icon={DollarSign}
				/>
				<MetricCard
					title="Output Speed"
					value={formatTokensPerSecond(analytics?.totals.avgTokensPerSecond)}
					change={deltaOutputSpeed !== null ? deltaOutputSpeed : undefined}
					trend={trendOutputSpeed}
					trendPeriod={trendPeriod}
					icon={Zap}
				/>
			</div>

			<ChartsSection
				timeSeriesData={timeSeriesData}
				modelData={modelData}
				accountHealthData={accountHealthData}
				loading={loading}
			/>

			<SystemStatus recentErrors={stats?.recentErrors} />

			{accounts && <RateLimitInfo accounts={accounts} />}

			{/* Configuration Row */}
			<div className="grid grid-cols-1 lg:grid-cols-2 gap-6">
				<StrategyCard />
			</div>
		</div>
	);
}<|MERGE_RESOLUTION|>--- conflicted
+++ resolved
@@ -1,19 +1,3 @@
-<<<<<<< HEAD
-import type { AnalyticsResponse } from "@ccflare/http-api";
-import { format } from "date-fns";
-import {
-	Activity,
-	AlertCircle,
-	CheckCircle,
-	Clock,
-	DollarSign,
-	TrendingDown,
-	TrendingUp,
-	XCircle,
-} from "lucide-react";
-import { useEffect, useState } from "react";
-=======
->>>>>>> ff19a086
 import {
 	formatCost,
 	formatNumber,
@@ -32,91 +16,6 @@
 import { SystemStatus } from "./overview/SystemStatus";
 import { TimeRangeSelector } from "./overview/TimeRangeSelector";
 import { StrategyCard } from "./StrategyCard";
-<<<<<<< HEAD
-import { Badge } from "./ui/badge";
-import {
-	Card,
-	CardContent,
-	CardDescription,
-	CardHeader,
-	CardTitle,
-} from "./ui/card";
-import { Skeleton } from "./ui/skeleton";
-
-// ccflare-inspired color palette
-const COLORS = {
-	primary: "#f38020",
-	success: "#10b981",
-	warning: "#f59e0b",
-	error: "#ef4444",
-	blue: "#3b82f6",
-	purple: "#8b5cf6",
-	pink: "#ec4899",
-};
-
-const CHART_COLORS = [
-	COLORS.primary,
-	COLORS.blue,
-	COLORS.purple,
-	COLORS.pink,
-	COLORS.success,
-];
-
-interface MetricCardProps {
-	title: string;
-	value: string | number;
-	change?: number;
-	icon: React.ComponentType<{ className?: string }>;
-	trend?: "up" | "down" | "flat";
-}
-
-function MetricCard({
-	title,
-	value,
-	change,
-	icon: Icon,
-	trend,
-}: MetricCardProps) {
-	return (
-		<Card className="card-hover">
-			<CardContent className="p-6">
-				<div className="flex items-center justify-between">
-					<div className="space-y-1">
-						<p className="text-sm font-medium text-muted-foreground">{title}</p>
-						<p className="text-2xl font-bold">{value}</p>
-						{change !== undefined && trend && trend !== "flat" && (
-							<div className="flex items-center gap-1 text-sm">
-								{trend === "up" ? (
-									<TrendingUp className="h-4 w-4 text-success" />
-								) : (
-									<TrendingDown className="h-4 w-4 text-destructive" />
-								)}
-								<span
-									className={
-										trend === "up" ? "text-success" : "text-destructive"
-									}
-								>
-									{Math.abs(change).toFixed(1)}%
-								</span>
-								<span className="text-muted-foreground">vs last hour</span>
-							</div>
-						)}
-						{(change === undefined || trend === "flat") && (
-							<div className="flex items-center gap-1 text-sm">
-								<span className="text-muted-foreground">— vs last hour</span>
-							</div>
-						)}
-					</div>
-					<div className="rounded-full bg-primary/10 p-3">
-						<Icon className="h-6 w-6 text-primary" />
-					</div>
-				</div>
-			</CardContent>
-		</Card>
-	);
-}
-=======
->>>>>>> ff19a086
 
 export function OverviewTab() {
 	// Fetch all data using React Query hooks
