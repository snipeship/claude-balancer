{
	"name": "@ccflare/tui-core",
	"version": "1.0.0",
	"description": "Core controller logic for ccflare TUI",
	"type": "module",
	"main": "./src/index.ts",
	"exports": {
		".": "./src/index.ts"
	},
	"scripts": {
		"typecheck": "tsc --noEmit"
	},
	"dependencies": {
		"@ccflare/cli-commands": "workspace:*",
<<<<<<< HEAD
		"@ccflare/database": "workspace:*",
		"@ccflare/logger": "workspace:*",
		"@ccflare/core": "workspace:*",
=======
		"@ccflare/config": "workspace:*",
		"@ccflare/database": "workspace:*",
		"@ccflare/logger": "workspace:*",
		"@ccflare/core": "workspace:*",
		"@ccflare/oauth-flow": "workspace:*",
		"@ccflare/providers": "workspace:*",
>>>>>>> ff19a086
		"@ccflare/types": "workspace:*"
	},
	"devDependencies": {
		"@types/node": "^20.0.0"
	}
}<|MERGE_RESOLUTION|>--- conflicted
+++ resolved
@@ -12,18 +12,12 @@
 	},
 	"dependencies": {
 		"@ccflare/cli-commands": "workspace:*",
-<<<<<<< HEAD
-		"@ccflare/database": "workspace:*",
-		"@ccflare/logger": "workspace:*",
-		"@ccflare/core": "workspace:*",
-=======
 		"@ccflare/config": "workspace:*",
 		"@ccflare/database": "workspace:*",
 		"@ccflare/logger": "workspace:*",
 		"@ccflare/core": "workspace:*",
 		"@ccflare/oauth-flow": "workspace:*",
 		"@ccflare/providers": "workspace:*",
->>>>>>> ff19a086
 		"@ccflare/types": "workspace:*"
 	},
 	"devDependencies": {
