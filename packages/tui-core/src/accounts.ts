--- conflicted
+++ resolved
@@ -1,35 +1,12 @@
-<<<<<<< HEAD
-import type { AccountListItem } from "@ccflare/cli-commands";
-=======
->>>>>>> ff19a086
 import * as cliCommands from "@ccflare/cli-commands";
 import { openBrowser } from "@ccflare/cli-commands";
 import { Config } from "@ccflare/config";
 import { DatabaseFactory } from "@ccflare/database";
-<<<<<<< HEAD
-import {
-	generatePKCE,
-	getOAuthProvider,
-	type OAuthConfig,
-} from "@ccflare/providers";
-
-export interface AddAccountOptions {
-	name: string;
-	mode?: "max" | "console";
-	tier?: 1 | 5 | 20;
-}
-
-export interface OAuthFlowResult {
-	authUrl: string;
-	pkce: { verifier: string; challenge: string };
-	oauthConfig: OAuthConfig;
-=======
 import { type BeginResult, createOAuthFlow } from "@ccflare/oauth-flow";
 import type { AccountListItem, AddAccountOptions } from "@ccflare/types";
 
 export interface OAuthFlowResult extends BeginResult {
 	// Extends BeginResult from oauth-flow package
->>>>>>> ff19a086
 }
 
 /**
