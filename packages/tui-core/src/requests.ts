<<<<<<< HEAD
import { DatabaseFactory, withDatabaseRetrySync } from "@ccflare/database";
=======
import { DatabaseFactory } from "@ccflare/database";
import type { RequestPayload } from "@ccflare/types";
>>>>>>> ff19a086

export type { RequestPayload };

export interface RequestSummary {
	id: string;
	model?: string;
	inputTokens?: number;
	outputTokens?: number;
	totalTokens?: number;
	cacheReadInputTokens?: number;
	cacheCreationInputTokens?: number;
	costUsd?: number;
	responseTimeMs?: number;
}

export async function getRequests(limit = 100): Promise<RequestPayload[]> {
	const dbOps = DatabaseFactory.getInstance();

	// Use optimized approach: get summary data from requests table (no JSON parsing)
	const summaries = withDatabaseRetrySync(() => {
		const db = dbOps.getDatabase();
		return db
			.query(`
				SELECT
					r.id,
					r.timestamp,
					r.method,
					r.path,
					r.account_used,
					r.status_code,
					r.success,
					r.error_message,
					r.response_time_ms,
					r.failover_attempts,
					r.model,
					r.input_tokens,
					r.output_tokens,
					r.total_tokens,
					r.cache_read_input_tokens,
					r.cache_creation_input_tokens,
					r.cost_usd,
					a.name as account_name
				FROM requests r
				LEFT JOIN accounts a ON r.account_used = a.id
				ORDER BY r.timestamp DESC
				LIMIT ?
			`)
			.all(limit);
	}, dbOps.getRetryConfig(), "getRequests") as Array<{
		id: string;
		timestamp: number;
		method: string;
		path: string;
		account_used: string | null;
		account_name: string | null;
		status_code: number | null;
		success: 0 | 1;
		error_message: string | null;
		response_time_ms: number | null;
		failover_attempts: number;
		model: string | null;
		input_tokens: number | null;
		output_tokens: number | null;
		total_tokens: number | null;
		cache_read_input_tokens: number | null;
		cache_creation_input_tokens: number | null;
		cost_usd: number | null;
	}>;

	// Transform to RequestPayload format with summary data only
	const parsed = summaries.map((summary) => ({
		id: summary.id,
		request: { headers: {}, body: null }, // Empty for summary view
		response: summary.status_code ? {
			status: summary.status_code,
			headers: {},
			body: null
		} : null,
		error: summary.error_message || undefined,
		meta: {
			timestamp: summary.timestamp,
			accountId: summary.account_used,
			accountName: summary.account_name,
			success: summary.success === 1,
			retry: summary.failover_attempts,
			rateLimited: false, // Would need calculation if needed
		},
	})) as RequestPayload[];

	return parsed;
}

/**
 * Get full request payload data for a specific request (for detailed view)
 */
export async function getRequestPayload(requestId: string): Promise<RequestPayload | null> {
	const dbOps = DatabaseFactory.getInstance();

	const payload = withDatabaseRetrySync(() => {
		return dbOps.getRequestPayload(requestId);
	}, dbOps.getRetryConfig(), "getRequestPayload");

	return payload as RequestPayload | null;
}

export async function getRequestSummaries(
	limit = 100,
): Promise<Map<string, RequestSummary>> {
	const dbOps = DatabaseFactory.getInstance();

	// Use retry logic for the database query
	const summaries = withDatabaseRetrySync(() => {
		const db = dbOps.getDatabase();
		return db
			.query(`
			SELECT
				id,
				model,
				input_tokens as inputTokens,
				output_tokens as outputTokens,
				total_tokens as totalTokens,
				cache_read_input_tokens as cacheReadInputTokens,
				cache_creation_input_tokens as cacheCreationInputTokens,
				cost_usd as costUsd,
				response_time_ms as responseTimeMs
			FROM requests
			ORDER BY timestamp DESC
			LIMIT ?
		`)
			.all(limit);
	}, dbOps.getRetryConfig(), "getRequestSummaries") as Array<{
		id: string;
		model?: string;
		inputTokens?: number;
		outputTokens?: number;
		totalTokens?: number;
		cacheReadInputTokens?: number;
		cacheCreationInputTokens?: number;
		costUsd?: number;
		responseTimeMs?: number;
	}>;

	const summaryMap = new Map<string, RequestSummary>();
	summaries.forEach((summary) => {
		summaryMap.set(summary.id, {
			id: summary.id,
			model: summary.model || undefined,
			inputTokens: summary.inputTokens || undefined,
			outputTokens: summary.outputTokens || undefined,
			totalTokens: summary.totalTokens || undefined,
			cacheReadInputTokens: summary.cacheReadInputTokens || undefined,
			cacheCreationInputTokens: summary.cacheCreationInputTokens || undefined,
			costUsd: summary.costUsd || undefined,
			responseTimeMs: summary.responseTimeMs || undefined,
		});
	});

	return summaryMap;
}<|MERGE_RESOLUTION|>--- conflicted
+++ resolved
@@ -1,9 +1,5 @@
-<<<<<<< HEAD
 import { DatabaseFactory, withDatabaseRetrySync } from "@ccflare/database";
-=======
-import { DatabaseFactory } from "@ccflare/database";
 import type { RequestPayload } from "@ccflare/types";
->>>>>>> ff19a086
 
 export type { RequestPayload };
 
