--- conflicted
+++ resolved
@@ -1,16 +1,12 @@
 import { createWriteStream, existsSync, mkdirSync, statSync } from "node:fs";
 import { tmpdir } from "node:os";
 import { join } from "node:path";
-<<<<<<< HEAD
-import { type Disposable, registerDisposable } from "@ccflare/core";
-=======
 import {
 	BUFFER_SIZES,
 	type Disposable,
 	LIMITS,
 	registerDisposable,
 } from "@ccflare/core";
->>>>>>> ff19a086
 import type { LogEvent } from "@ccflare/types";
 
 export class LogFileWriter implements Disposable {
