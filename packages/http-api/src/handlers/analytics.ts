<<<<<<< HEAD
import { NO_ACCOUNT_ID } from "@ccflare/core";
=======
import {
	errorResponse,
	InternalServerError,
	jsonResponse,
} from "@ccflare/http-common";
import { Logger } from "@ccflare/logger";
import { NO_ACCOUNT_ID } from "@ccflare/types";
>>>>>>> ff19a086
import type { AnalyticsResponse, APIContext } from "../types";

const log = new Logger("AnalyticsHandler");

interface BucketConfig {
	bucketMs: number;
	displayName: string;
}

interface TotalsResult {
	total_requests: number;
	success_rate: number;
	avg_response_time: number;
	total_tokens: number;
	total_cost_usd: number;
	avg_tokens_per_second: number;
}

interface ActiveAccountsResult {
	active_accounts: number;
}

interface TokenBreakdownResult {
	input_tokens: number;
	cache_read_input_tokens: number;
	cache_creation_input_tokens: number;
	output_tokens: number;
}

function getRangeConfig(range: string): {
	startMs: number;
	bucket: BucketConfig;
} {
	const now = Date.now();
	const hour = 60 * 60 * 1000;
	const day = 24 * hour;

	switch (range) {
		case "1h":
			return {
				startMs: now - hour,
				bucket: { bucketMs: 60 * 1000, displayName: "1m" },
			};
		case "6h":
			return {
				startMs: now - 6 * hour,
				bucket: { bucketMs: 5 * 60 * 1000, displayName: "5m" },
			};
		case "24h":
			return {
				startMs: now - day,
				bucket: { bucketMs: hour, displayName: "1h" },
			};
		case "7d":
			return {
				startMs: now - 7 * day,
				bucket: { bucketMs: hour, displayName: "1h" },
			};
		case "30d":
			return {
				startMs: now - 30 * day,
				bucket: { bucketMs: day, displayName: "1d" },
			};
		default:
			return {
				startMs: now - day,
				bucket: { bucketMs: hour, displayName: "1h" },
			};
	}
}

export function createAnalyticsHandler(context: APIContext) {
	return async (params: URLSearchParams): Promise<Response> => {
		const { db } = context;
		const range = params.get("range") ?? "24h";
		const { startMs, bucket } = getRangeConfig(range);
		const mode = params.get("mode") ?? "normal";
		const isCumulative = mode === "cumulative";

		// Extract filters
		const accountsFilter =
			params.get("accounts")?.split(",").filter(Boolean) || [];
		const modelsFilter = params.get("models")?.split(",").filter(Boolean) || [];
		const statusFilter = params.get("status") || "all";

		// Build filter conditions
		const conditions: string[] = ["timestamp > ?"];
		const queryParams: (string | number)[] = [startMs];

		if (accountsFilter.length > 0) {
			// Handle account filter - map account names to IDs via join
			const placeholders = accountsFilter.map(() => "?").join(",");
			conditions.push(`(
				r.account_used IN (SELECT id FROM accounts WHERE name IN (${placeholders}))
				OR (r.account_used = ? AND ? IN (${placeholders}))
			)`);
			queryParams.push(
				...accountsFilter,
				NO_ACCOUNT_ID,
				NO_ACCOUNT_ID,
				...accountsFilter,
			);
		}

		if (modelsFilter.length > 0) {
			const placeholders = modelsFilter.map(() => "?").join(",");
			conditions.push(`model IN (${placeholders})`);
			queryParams.push(...modelsFilter);
		}

		if (statusFilter === "success") {
			conditions.push("success = 1");
		} else if (statusFilter === "error") {
			conditions.push("success = 0");
		}

		const whereClause = conditions.join(" AND ");

		try {
			// Get totals
			const totalsQuery = db.prepare(`
				SELECT
					COUNT(*) as total_requests,
					SUM(CASE WHEN success = 1 THEN 1 ELSE 0 END) * 100.0 / NULLIF(COUNT(*), 0) as success_rate,
					AVG(response_time_ms) as avg_response_time,
					SUM(COALESCE(total_tokens, 0)) as total_tokens,
					SUM(COALESCE(cost_usd, 0)) as total_cost_usd,
					AVG(output_tokens_per_second) as avg_tokens_per_second
				FROM requests r
				WHERE ${whereClause}
			`);
			const totals = totalsQuery.get(...queryParams) as TotalsResult;

			// Get active accounts count (including no_account for unauthenticated requests)
			const activeAccountsQuery = db.prepare(`
				SELECT COUNT(DISTINCT COALESCE(account_used, ?)) as active_accounts
				FROM requests r
				WHERE ${whereClause}
			`);
			const activeAccounts = activeAccountsQuery.get(
				NO_ACCOUNT_ID,
				...queryParams,
			) as ActiveAccountsResult;

			// Check if we need per-model time series
			const includeModelBreakdown = params.get("modelBreakdown") === "true";

			// Get time series data
			const timeSeriesQuery = db.prepare(`
				SELECT
					(timestamp / ?) * ? as ts,
					${includeModelBreakdown ? "model," : ""}
					COUNT(*) as requests,
					SUM(COALESCE(total_tokens, 0)) as tokens,
					SUM(COALESCE(cost_usd, 0)) as cost_usd,
					SUM(CASE WHEN success = 1 THEN 1 ELSE 0 END) * 100.0 / NULLIF(COUNT(*), 0) as success_rate,
					SUM(CASE WHEN success = 0 THEN 1 ELSE 0 END) * 100.0 / NULLIF(COUNT(*), 0) as error_rate,
					SUM(COALESCE(cache_read_input_tokens, 0)) * 100.0 / 
						NULLIF(SUM(COALESCE(input_tokens, 0) + COALESCE(cache_read_input_tokens, 0) + COALESCE(cache_creation_input_tokens, 0)), 0) as cache_hit_rate,
					AVG(response_time_ms) as avg_response_time,
					AVG(output_tokens_per_second) as avg_tokens_per_second
				FROM requests r
				WHERE ${whereClause} ${includeModelBreakdown ? "AND model IS NOT NULL" : ""}
				GROUP BY ts${includeModelBreakdown ? ", model" : ""}
				ORDER BY ts${includeModelBreakdown ? ", model" : ""}
			`);
			const timeSeries = timeSeriesQuery.all(
				bucket.bucketMs,
				bucket.bucketMs,
				...queryParams,
			) as Array<{
				ts: number;
				model?: string;
				requests: number;
				tokens: number;
				cost_usd: number;
				success_rate: number;
				error_rate: number;
				cache_hit_rate: number;
				avg_response_time: number;
				avg_tokens_per_second: number | null;
			}>;

			// Get token breakdown
			const tokenBreakdownQuery = db.prepare(`
				SELECT
					SUM(COALESCE(input_tokens, 0)) as input_tokens,
					SUM(COALESCE(cache_read_input_tokens, 0)) as cache_read_input_tokens,
					SUM(COALESCE(cache_creation_input_tokens, 0)) as cache_creation_input_tokens,
					SUM(COALESCE(output_tokens, 0)) as output_tokens
				FROM requests r
				WHERE ${whereClause}
			`);
			const tokenBreakdown = tokenBreakdownQuery.get(
				...queryParams,
			) as TokenBreakdownResult;

			// Get model distribution
			const modelDistQuery = db.prepare(`
				SELECT
					model,
					COUNT(*) as count
				FROM requests r
				WHERE ${whereClause} AND model IS NOT NULL
				GROUP BY model
				ORDER BY count DESC
				LIMIT 10
			`);
			const modelDistribution = modelDistQuery.all(...queryParams) as Array<{
				model: string;
				count: number;
			}>;

			// Get account performance (including unauthenticated requests)
			const accountPerfQuery = db.prepare(`
				SELECT
					COALESCE(a.name, ?) as name,
					COUNT(r.id) as requests,
					SUM(CASE WHEN r.success = 1 THEN 1 ELSE 0 END) * 100.0 / NULLIF(COUNT(r.id), 0) as success_rate
				FROM requests r
				LEFT JOIN accounts a ON a.id = r.account_used
				WHERE ${whereClause}
				GROUP BY name
				HAVING requests > 0
				ORDER BY requests DESC
			`);
			const accountPerformance = accountPerfQuery.all(
				NO_ACCOUNT_ID,
				...queryParams,
			) as Array<{
				name: string;
				requests: number;
				success_rate: number;
			}>;

			// Get model performance metrics
			const modelPerfQuery = db.prepare(`
				SELECT
					model,
					AVG(response_time_ms) as avg_response_time,
					MAX(response_time_ms) as max_response_time,
					COUNT(*) as total_requests,
					SUM(CASE WHEN success = 0 THEN 1 ELSE 0 END) as error_count,
					SUM(CASE WHEN success = 0 THEN 1 ELSE 0 END) * 100.0 / NULLIF(COUNT(*), 0) as error_rate,
					AVG(output_tokens_per_second) as avg_tokens_per_second,
					MIN(CASE WHEN output_tokens_per_second > 0 THEN output_tokens_per_second ELSE NULL END) as min_tokens_per_second,
					MAX(output_tokens_per_second) as max_tokens_per_second
				FROM requests r
				WHERE ${whereClause} AND model IS NOT NULL
				GROUP BY model
				ORDER BY total_requests DESC
				LIMIT 10
			`);
			const modelPerfData = modelPerfQuery.all(...queryParams) as Array<{
				model: string;
				avg_response_time: number;
				max_response_time: number;
				total_requests: number;
				error_count: number;
				error_rate: number;
				avg_tokens_per_second: number | null;
				min_tokens_per_second: number | null;
				max_tokens_per_second: number | null;
			}>;

			// Calculate p95 for each model using SQL window functions
			const modelPerformance = modelPerfData.map((modelData) => {
				// Use SQLite's NTILE or manual percentile calculation
				// SQLite doesn't have built-in percentile functions, but we can use a more efficient query
				const p95Result = db
					.prepare(`
					WITH ordered_times AS (
						SELECT 
							response_time_ms,
							ROW_NUMBER() OVER (ORDER BY response_time_ms) as row_num,
							COUNT(*) OVER () as total_count
						FROM requests r
						WHERE ${whereClause} AND model = ? AND response_time_ms IS NOT NULL
					)
					SELECT response_time_ms as p95_response_time
					FROM ordered_times
					WHERE row_num = CAST(CEIL(total_count * 0.95) AS INTEGER)
					LIMIT 1
				`)
					.get(...queryParams, modelData.model) as
					| { p95_response_time: number }
					| undefined;

				return {
					model: modelData.model,
					avgResponseTime: modelData.avg_response_time || 0,
					p95ResponseTime:
						p95Result?.p95_response_time || modelData.avg_response_time || 0,
					errorRate: modelData.error_rate || 0,
					avgTokensPerSecond: modelData.avg_tokens_per_second || null,
					minTokensPerSecond: modelData.min_tokens_per_second || null,
					maxTokensPerSecond: modelData.max_tokens_per_second || null,
				};
			});

			// Get cost by model
			const costByModelQuery = db.prepare(`
				SELECT
					model,
					SUM(COALESCE(cost_usd, 0)) as cost_usd,
					COUNT(*) as requests,
					SUM(COALESCE(total_tokens, 0)) as total_tokens
				FROM requests r
				WHERE ${whereClause} AND COALESCE(cost_usd, 0) > 0 AND model IS NOT NULL
				GROUP BY model
				ORDER BY cost_usd DESC
				LIMIT 10
			`);
			const costByModel = costByModelQuery.all(...queryParams) as Array<{
				model: string;
				cost_usd: number;
				requests: number;
				total_tokens: number;
			}>;

			// Transform timeSeries data
			let transformedTimeSeries = timeSeries.map((point) => ({
				ts: point.ts,
				...(point.model && { model: point.model }),
				requests: point.requests || 0,
				tokens: point.tokens || 0,
				costUsd: point.cost_usd || 0,
				successRate: point.success_rate || 0,
				errorRate: point.error_rate || 0,
				cacheHitRate: point.cache_hit_rate || 0,
				avgResponseTime: point.avg_response_time || 0,
				avgTokensPerSecond: point.avg_tokens_per_second || null,
			}));

			// Apply cumulative transformation if requested
			if (isCumulative && !includeModelBreakdown) {
				let runningRequests = 0;
				let runningTokens = 0;
				let runningCostUsd = 0;

				transformedTimeSeries = transformedTimeSeries.map((point) => {
					runningRequests += point.requests;
					runningTokens += point.tokens;
					runningCostUsd += point.costUsd;

					return {
						...point,
						requests: runningRequests,
						tokens: runningTokens,
						costUsd: runningCostUsd,
						// Keep rates as-is (not cumulative)
					};
				});
			} else if (isCumulative && includeModelBreakdown) {
				// For per-model cumulative, track running totals per model
				const runningTotals: Record<
					string,
					{ requests: number; tokens: number; costUsd: number }
				> = {};

				transformedTimeSeries = transformedTimeSeries.map((point) => {
					if (point.model) {
						if (!runningTotals[point.model]) {
							runningTotals[point.model] = {
								requests: 0,
								tokens: 0,
								costUsd: 0,
							};
						}
						runningTotals[point.model].requests += point.requests;
						runningTotals[point.model].tokens += point.tokens;
						runningTotals[point.model].costUsd += point.costUsd;

						return {
							...point,
							requests: runningTotals[point.model].requests,
							tokens: runningTotals[point.model].tokens,
							costUsd: runningTotals[point.model].costUsd,
						};
					}
					return point;
				});
			}

			const response: AnalyticsResponse = {
				meta: {
					range,
					bucket: bucket.displayName,
					cumulative: isCumulative,
				},
				totals: {
					requests: totals.total_requests || 0,
					successRate: totals.success_rate || 0,
					activeAccounts: activeAccounts.active_accounts || 0,
					avgResponseTime: totals.avg_response_time || 0,
					totalTokens: totals.total_tokens || 0,
					totalCostUsd: totals.total_cost_usd || 0,
					avgTokensPerSecond: totals.avg_tokens_per_second || null,
				},
				timeSeries: transformedTimeSeries,
				tokenBreakdown: {
					inputTokens: tokenBreakdown?.input_tokens || 0,
					cacheReadInputTokens: tokenBreakdown?.cache_read_input_tokens || 0,
					cacheCreationInputTokens:
						tokenBreakdown?.cache_creation_input_tokens || 0,
					outputTokens: tokenBreakdown?.output_tokens || 0,
				},
				modelDistribution,
				accountPerformance: accountPerformance.map((acc) => ({
					name: acc.name,
					requests: acc.requests,
					successRate: acc.success_rate || 0,
				})),
				costByModel: costByModel.map((model) => ({
					model: model.model,
					costUsd: model.cost_usd || 0,
					requests: model.requests || 0,
					totalTokens: model.total_tokens || 0,
				})),
				modelPerformance,
			};

			return jsonResponse(response);
		} catch (error) {
			log.error("Analytics error:", error);
			return errorResponse(
				InternalServerError("Failed to fetch analytics data"),
			);
		}
	};
}<|MERGE_RESOLUTION|>--- conflicted
+++ resolved
@@ -1,6 +1,3 @@
-<<<<<<< HEAD
-import { NO_ACCOUNT_ID } from "@ccflare/core";
-=======
 import {
 	errorResponse,
 	InternalServerError,
@@ -8,7 +5,6 @@
 } from "@ccflare/http-common";
 import { Logger } from "@ccflare/logger";
 import { NO_ACCOUNT_ID } from "@ccflare/types";
->>>>>>> ff19a086
 import type { AnalyticsResponse, APIContext } from "../types";
 
 const log = new Logger("AnalyticsHandler");
