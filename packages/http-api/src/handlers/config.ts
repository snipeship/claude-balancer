import type { Config } from "@ccflare/config";
<<<<<<< HEAD
import { isValidStrategy, STRATEGIES } from "@ccflare/core";
import type { ConfigResponse, StrategyUpdateRequest } from "../types";
import { BadRequest, jsonResponse } from "../utils/http-error";
=======
import {
	NETWORK,
	STRATEGIES,
	type StrategyName,
	TIME_CONSTANTS,
	validateString,
} from "@ccflare/core";
import { BadRequest, errorResponse, jsonResponse } from "@ccflare/http-common";
import type { ConfigResponse } from "../types";
>>>>>>> ff19a086

/**
 * Create config handlers
 */
export function createConfigHandlers(config: Config) {
	return {
		/**
		 * Get all configuration settings
		 */
		getConfig: (): Response => {
			const settings = config.getAllSettings();
			const response: ConfigResponse = {
				lb_strategy: (settings.lb_strategy as string) || "round_robin",
				port: (settings.port as number) || NETWORK.DEFAULT_PORT,
				sessionDurationMs:
					(settings.sessionDurationMs as number) ||
					TIME_CONSTANTS.SESSION_DURATION_FALLBACK,
			};
			return jsonResponse(response);
		},

		/**
		 * Get current strategy
		 */
		getStrategy: (): Response => {
			const strategy = config.getStrategy();
			return jsonResponse({ strategy });
		},

		/**
		 * Update strategy
		 */
		setStrategy: async (req: Request): Promise<Response> => {
			const body = await req.json();

			// Validate strategy input
			const strategyValidation = validateString(body.strategy, "strategy", {
				required: true,
				allowedValues: STRATEGIES,
			});

			if (!strategyValidation) {
				return errorResponse(BadRequest("Strategy is required"));
			}

			const strategy = strategyValidation as StrategyName;
			config.setStrategy(strategy);

			return jsonResponse({ success: true, strategy });
		},

		/**
		 * Get available strategies
		 */
		getStrategies: (): Response => {
			return jsonResponse(STRATEGIES);
		},
	};
}<|MERGE_RESOLUTION|>--- conflicted
+++ resolved
@@ -1,9 +1,4 @@
 import type { Config } from "@ccflare/config";
-<<<<<<< HEAD
-import { isValidStrategy, STRATEGIES } from "@ccflare/core";
-import type { ConfigResponse, StrategyUpdateRequest } from "../types";
-import { BadRequest, jsonResponse } from "../utils/http-error";
-=======
 import {
 	NETWORK,
 	STRATEGIES,
@@ -13,7 +8,6 @@
 } from "@ccflare/core";
 import { BadRequest, errorResponse, jsonResponse } from "@ccflare/http-common";
 import type { ConfigResponse } from "../types";
->>>>>>> ff19a086
 
 /**
  * Create config handlers
