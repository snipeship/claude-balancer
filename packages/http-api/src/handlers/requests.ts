--- conflicted
+++ resolved
@@ -1,9 +1,6 @@
 import type { Database } from "bun:sqlite";
 import type { DatabaseOperations } from "@ccflare/database";
-<<<<<<< HEAD
-=======
 import { jsonResponse } from "@ccflare/http-common";
->>>>>>> ff19a086
 import type { RequestResponse } from "../types";
 
 /**
@@ -76,115 +73,39 @@
 }
 
 /**
- * Create a lightweight requests summary handler for initial page load
+ * Create a detailed requests handler with full payload data
  */
 export function createRequestsDetailHandler(dbOps: DatabaseOperations) {
 	return (limit = 100): Response => {
-		const db = dbOps.getDatabase();
+		const rows = dbOps.listRequestPayloadsWithAccountNames(limit);
+		const parsed = rows.map((r) => {
+			try {
+				const data = JSON.parse(r.json);
+				// Add account name to the meta field if available
+				if (r.account_name && data.meta) {
+					data.meta.accountName = r.account_name;
+				}
+				return { id: r.id, ...data };
+			} catch {
+				return { id: r.id, error: "Failed to parse payload" };
+			}
+		});
 
-		// Get only summary data from requests table (no JSON parsing needed)
-		const summaries = db
-			.query(
-				`
-				SELECT
-					r.id,
-					r.timestamp,
-					r.method,
-					r.path,
-					r.account_used,
-					r.status_code,
-					r.success,
-					r.error_message,
-					r.response_time_ms,
-					r.failover_attempts,
-					r.model,
-					r.input_tokens,
-					r.output_tokens,
-					r.total_tokens,
-					r.cache_read_input_tokens,
-					r.cache_creation_input_tokens,
-					r.cost_usd,
-					a.name as account_name
-				FROM requests r
-				LEFT JOIN accounts a ON r.account_used = a.id
-				ORDER BY r.timestamp DESC
-				LIMIT ?1
-			`,
-			)
-			.all(limit) as Array<{
-			id: string;
-			timestamp: number;
-			method: string;
-			path: string;
-			account_used: string | null;
-			account_name: string | null;
-			status_code: number | null;
-			success: 0 | 1;
-			error_message: string | null;
-			response_time_ms: number | null;
-			failover_attempts: number;
-			model: string | null;
-			input_tokens: number | null;
-			output_tokens: number | null;
-			total_tokens: number | null;
-			cache_read_input_tokens: number | null;
-			cache_creation_input_tokens: number | null;
-			cost_usd: number | null;
-		}>;
-
-		// Transform to the expected format without full payload data
-		const response = summaries.map((summary) => ({
-			id: summary.id,
-			meta: {
-				timestamp: summary.timestamp,
-				accountId: summary.account_used,
-				accountName: summary.account_name,
-				success: summary.success === 1,
-				retry: summary.failover_attempts,
-				rateLimited: false, // This would need to be calculated if needed
-			},
-			response: summary.status_code ? { status: summary.status_code } : null,
-			error: summary.error_message || undefined,
-			summary: {
-				id: summary.id,
-				model: summary.model || undefined,
-				inputTokens: summary.input_tokens || undefined,
-				outputTokens: summary.output_tokens || undefined,
-				totalTokens: summary.total_tokens || undefined,
-				cacheReadInputTokens: summary.cache_read_input_tokens || undefined,
-				cacheCreationInputTokens: summary.cache_creation_input_tokens || undefined,
-				costUsd: summary.cost_usd || undefined,
-				responseTimeMs: summary.response_time_ms || undefined,
-			},
-		}));
-
-		return new Response(JSON.stringify(response), {
-			headers: { "Content-Type": "application/json" },
-		});
+		return jsonResponse(parsed);
 	};
 }
 
 /**
- * Create a handler for getting individual request payload details
+ * Create a handler for individual request payload retrieval
  */
 export function createRequestPayloadHandler(dbOps: DatabaseOperations) {
 	return (requestId: string): Response => {
 		const payload = dbOps.getRequestPayload(requestId);
 
 		if (!payload) {
-			return new Response(JSON.stringify({ error: "Request not found" }), {
-				status: 404,
-				headers: { "Content-Type": "application/json" },
-			});
+			return new Response("Request not found", { status: 404 });
 		}
 
-<<<<<<< HEAD
-		return new Response(JSON.stringify(payload), {
-			headers: { "Content-Type": "application/json" },
-		});
-=======
-		return jsonResponse(parsed);
->>>>>>> ff19a086
+		return jsonResponse(payload);
 	};
-}
-
+}