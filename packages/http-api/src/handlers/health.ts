--- conflicted
+++ resolved
@@ -1,9 +1,6 @@
 import type { Database } from "bun:sqlite";
 import type { Config } from "@ccflare/config";
-<<<<<<< HEAD
-=======
 import { jsonResponse } from "@ccflare/http-common";
->>>>>>> ff19a086
 import type { HealthResponse } from "../types";
 
 /**
