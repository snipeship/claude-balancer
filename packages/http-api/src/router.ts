--- conflicted
+++ resolved
@@ -102,13 +102,10 @@
 				}) || 100;
 			return requestsDetailHandler(limit);
 		});
-<<<<<<< HEAD
-		// Note: Dynamic route for request payloads is handled in the route() method
-=======
 		this.handlers.set("GET:/api/requests/stream", () =>
 			requestsStreamHandler(),
 		);
->>>>>>> ddc7253c
+		// Note: Dynamic route for request payloads is handled in the handleRequest() method
 		this.handlers.set("GET:/api/config", () => configHandlers.getConfig());
 		this.handlers.set("GET:/api/config/strategy", () =>
 			configHandlers.getStrategy(),
