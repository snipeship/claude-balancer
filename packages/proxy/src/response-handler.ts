<<<<<<< HEAD
import type { Account } from "@ccflare/core";
import type { ProxyContext } from "./proxy";
=======
import type { Account } from "@ccflare/types";
import type { ProxyContext } from "./handlers";
>>>>>>> ff19a086
import type { ChunkMessage, EndMessage, StartMessage } from "./worker-messages";

/**
 * Check if a response should be considered successful/expected
 * Treats certain well-known paths that return 404 as expected
 */
function isExpectedResponse(path: string, response: Response): boolean {
	// Any .well-known path returning 404 is expected
	if (path.startsWith("/.well-known/") && response.status === 404) {
		return true;
	}

	// Otherwise use standard HTTP success logic
	return response.ok;
}

export interface ResponseHandlerOptions {
	requestId: string;
	method: string;
	path: string;
	account: Account | null;
	requestHeaders: Headers;
	requestBody: ArrayBuffer | null;
	response: Response;
	timestamp: number;
	retryAttempt: number;
	failoverAttempts: number;
	agentUsed?: string | null;
}

/**
 * Unified response handler that immediately streams responses
 * while forwarding data to worker for async processing
 */
// Forward response to client while streaming analytics to worker
export async function forwardToClient(
	options: ResponseHandlerOptions,
	ctx: ProxyContext,
): Promise<Response> {
	const {
		requestId,
		method,
		path,
		account,
		requestHeaders,
		requestBody,
		response,
		timestamp,
		retryAttempt, // Always 0 in new flow, but kept for message compatibility
		failoverAttempts,
		agentUsed,
	} = options;

	// Prepare objects once for serialisation
	const requestHeadersObj = Object.fromEntries(requestHeaders.entries());
	const responseHeadersObj = Object.fromEntries(response.headers.entries());

	const isStream = ctx.provider.isStreamingResponse?.(response) ?? false;

	// Send START message immediately
	const startMessage: StartMessage = {
		type: "start",
		requestId,
		accountId: account?.id || null,
		method,
		path,
		timestamp,
		requestHeaders: requestHeadersObj,
		requestBody: requestBody
			? Buffer.from(requestBody).toString("base64")
			: null,
		responseStatus: response.status,
		responseHeaders: responseHeadersObj,
		isStream,
		providerName: ctx.provider.name,
		agentUsed: agentUsed || null,
		retryAttempt,
		failoverAttempts,
	};
	ctx.usageWorker.postMessage(startMessage);

	/*********************************************************************
	 *  STREAMING RESPONSES — tee with Response.clone() and send chunks
	 *********************************************************************/
	if (isStream && response.body) {
		// Clone response once for background consumption.
		const analyticsClone = response.clone();

		(async () => {
			try {
				const reader = analyticsClone.body?.getReader();
				if (!reader) return; // Safety check
				// eslint-disable-next-line no-constant-condition
				while (true) {
					const { value, done } = await reader.read();
					if (done) break;
					if (value) {
						const chunkMsg: ChunkMessage = {
							type: "chunk",
							requestId,
							data: value,
						};
						ctx.usageWorker.postMessage(chunkMsg);
					}
				}
				// Finished without errors
				const endMsg: EndMessage = {
					type: "end",
					requestId,
					success: isExpectedResponse(path, analyticsClone),
				};
				ctx.usageWorker.postMessage(endMsg);
			} catch (err) {
				const endMsg: EndMessage = {
					type: "end",
					requestId,
					success: false,
					error: (err as Error).message,
				};
				ctx.usageWorker.postMessage(endMsg);
			}
		})();

		// Return the ORIGINAL response untouched
		return response;
	}

	/*********************************************************************
	 *  NON-STREAMING RESPONSES — read body in background, send END once
	 *********************************************************************/
	(async () => {
		try {
			const clone = response.clone();
			const bodyBuf = await clone.arrayBuffer();
			const endMsg: EndMessage = {
				type: "end",
				requestId,
				responseBody:
					bodyBuf.byteLength > 0
						? Buffer.from(bodyBuf).toString("base64")
						: null,
				success: isExpectedResponse(path, clone),
			};
			ctx.usageWorker.postMessage(endMsg);
		} catch (err) {
			const endMsg: EndMessage = {
				type: "end",
				requestId,
				success: false,
				error: (err as Error).message,
			};
			ctx.usageWorker.postMessage(endMsg);
		}
	})();

	// Immediately return original response (no header/body changes)
	return response;
}<|MERGE_RESOLUTION|>--- conflicted
+++ resolved
@@ -1,10 +1,5 @@
-<<<<<<< HEAD
-import type { Account } from "@ccflare/core";
-import type { ProxyContext } from "./proxy";
-=======
 import type { Account } from "@ccflare/types";
 import type { ProxyContext } from "./handlers";
->>>>>>> ff19a086
 import type { ChunkMessage, EndMessage, StartMessage } from "./worker-messages";
 
 /**
