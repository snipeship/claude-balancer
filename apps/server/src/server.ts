--- conflicted
+++ resolved
@@ -1,10 +1,5 @@
 import { dirname } from "node:path";
-<<<<<<< HEAD
-import { Config } from "@ccflare/config";
-import type { LoadBalancingStrategy } from "@ccflare/core";
-=======
 import { Config, type RuntimeConfig } from "@ccflare/config";
->>>>>>> ff19a086
 import {
 	CACHE,
 	DEFAULT_STRATEGY,
@@ -13,10 +8,7 @@
 	registerDisposable,
 	setPricingLogger,
 	shutdown,
-<<<<<<< HEAD
-=======
 	TIME_CONSTANTS,
->>>>>>> ff19a086
 } from "@ccflare/core";
 import { container, SERVICE_KEYS } from "@ccflare/core-di";
 // Import React dashboard assets
@@ -34,47 +26,6 @@
 } from "@ccflare/proxy";
 import { serve } from "bun";
 
-<<<<<<< HEAD
-// Initialize DI container
-container.registerInstance(SERVICE_KEYS.Config, new Config());
-container.registerInstance(SERVICE_KEYS.Logger, new Logger("Server"));
-
-// Initialize components
-const config = container.resolve<Config>(SERVICE_KEYS.Config);
-const runtime = config.getRuntime();
-DatabaseFactory.initialize(undefined, runtime);
-const dbOps = DatabaseFactory.getInstance();
-const db = dbOps.getDatabase();
-container.registerInstance(SERVICE_KEYS.Database, dbOps);
-
-// Initialize async DB writer
-const asyncWriter = new AsyncDbWriter();
-container.registerInstance(SERVICE_KEYS.AsyncWriter, asyncWriter);
-registerDisposable(asyncWriter);
-
-// Initialize pricing logger
-const pricingLogger = new Logger("Pricing");
-container.registerInstance(SERVICE_KEYS.PricingLogger, pricingLogger);
-setPricingLogger(pricingLogger);
-
-const apiRouter = new APIRouter({ db, config, dbOps });
-const log = container.resolve<Logger>(SERVICE_KEYS.Logger);
-
-log.info("Starting ccflare server...");
-log.info(`Port: ${runtime.port}`);
-log.info(`Session duration: ${runtime.sessionDurationMs}ms`);
-
-// Load balancing strategy initialization
-let strategy: LoadBalancingStrategy;
-
-// Refresh token stampede prevention
-const refreshInFlight = new Map<string, Promise<string>>();
-
-// Get provider from registry (for now just Anthropic)
-const provider = getProvider("anthropic");
-if (!provider) {
-	throw new Error("Anthropic provider not found in registry");
-=======
 // Helper function to resolve dashboard assets with fallback
 function resolveDashboardAsset(assetPath: string): string | null {
 	try {
@@ -94,7 +45,6 @@
 			return null;
 		}
 	}
->>>>>>> ff19a086
 }
 
 // Helper function to serve dashboard files with proper headers
@@ -147,36 +97,6 @@
 		};
 	}
 
-<<<<<<< HEAD
-		// Check API key for auth protection
-		const apiKey = process.env.API_KEY;
-
-		// Dashboard routes
-		if (url.pathname === "/" || url.pathname === "/dashboard" || 
-			(apiKey && url.pathname === `/${apiKey}/`)) {
-			
-			// If API key is required, only allow /{key}/ access
-			if (apiKey && url.pathname !== `/${apiKey}/`) {
-				return new Response("Not Found", { status: 404 });
-			}
-			// Read the HTML file directly
-			let dashboardPath: string;
-			try {
-				dashboardPath = Bun.resolveSync(
-					"@ccflare/dashboard-web/dist/index.html",
-					dirname(import.meta.path),
-				);
-			} catch {
-				// Fallback to a relative path within the repo (development / mono-repo usage)
-				dashboardPath = Bun.resolveSync(
-					"../../../packages/dashboard-web/dist/index.html",
-					dirname(import.meta.path),
-				);
-			}
-			const file = Bun.file(dashboardPath);
-			if (!file.exists()) {
-				return new Response("Not Found", { status: 404 });
-=======
 	const { port = NETWORK.DEFAULT_PORT, withDashboard = true } = options || {};
 
 	// Initialize DI container
@@ -259,43 +179,10 @@
 				const strategy = new SessionStrategy(runtimeConfig.sessionDurationMs);
 				strategy.initialize(dbOps);
 				proxyContext.strategy = strategy;
->>>>>>> ff19a086
 			}
 		}
 	});
 
-<<<<<<< HEAD
-		// Serve dashboard static assets
-		let assetPathname = url.pathname;
-		let isAuthenticatedAssetRequest = false;
-		
-		// If API key is set, check for auth-prefixed asset paths
-		if (apiKey && url.pathname.startsWith(`/${apiKey}/`)) {
-			// Strip the key prefix for asset lookup
-			assetPathname = url.pathname.substring(`/${apiKey}`.length);
-			isAuthenticatedAssetRequest = true;
-		}
-		
-		if ((dashboardManifest as Record<string, string>)[assetPathname]) {
-			// If API key is required but request is not authenticated, block access
-			if (apiKey && !isAuthenticatedAssetRequest) {
-				return new Response("Not Found", { status: 404 });
-			}
-			
-			try {
-				let assetPath: string;
-				try {
-					assetPath = Bun.resolveSync(
-						`@ccflare/dashboard-web/dist${assetPathname}`,
-						dirname(import.meta.path),
-					);
-				} catch {
-					// Fallback to relative path in mono-repo
-					assetPath = Bun.resolveSync(
-						`../../../packages/dashboard-web/dist${assetPathname}`,
-						dirname(import.meta.path),
-					);
-=======
 	// Main server
 	serverInstance = serve({
 		port: runtime.port,
@@ -309,65 +196,65 @@
 				return apiResponse;
 			}
 
+			// Check API key for auth protection
+			const apiKey = process.env.API_KEY;
+
 			// Dashboard routes (only if enabled)
 			if (withDashboard) {
-				if (url.pathname === "/" || url.pathname === "/dashboard") {
+				// Dashboard routes with API key protection
+				if (url.pathname === "/" || url.pathname === "/dashboard" ||
+					(apiKey && url.pathname === `/${apiKey}/`)) {
+
+					// If API key is required, only allow /{key}/ access
+					if (apiKey && url.pathname !== `/${apiKey}/`) {
+						return new Response("Not Found", { status: HTTP_STATUS.NOT_FOUND });
+					}
+
 					return serveDashboardFile("/index.html", "text/html");
->>>>>>> ff19a086
-				}
-
-				// Serve dashboard static assets
-				if ((dashboardManifest as Record<string, string>)[url.pathname]) {
+				}
+
+				// Serve dashboard static assets with auth protection
+				let assetPathname = url.pathname;
+				let isAuthenticatedAssetRequest = false;
+
+				// If API key is set, check for auth-prefixed asset paths
+				if (apiKey && url.pathname.startsWith(`/${apiKey}/`)) {
+					// Strip the key prefix for asset lookup
+					assetPathname = url.pathname.substring(`/${apiKey}`.length);
+					isAuthenticatedAssetRequest = true;
+				}
+
+				if ((dashboardManifest as Record<string, string>)[assetPathname]) {
+					// If API key is required but request is not authenticated, block access
+					if (apiKey && !isAuthenticatedAssetRequest) {
+						return new Response("Not Found", { status: HTTP_STATUS.NOT_FOUND });
+					}
+
 					return serveDashboardFile(
-						url.pathname,
+						assetPathname,
 						undefined,
 						CACHE.CACHE_CONTROL_STATIC,
 					);
 				}
 			}
 
-<<<<<<< HEAD
-		// Handle API authentication and proxying
-		if (apiKey) {
-			// Auth required - check for /key/v1/ format
-			const pathParts = url.pathname.split('/').filter(Boolean);
-			if (pathParts[0] === apiKey && pathParts[1] === 'v1') {
-				// Valid auth - rewrite path and proxy
-				url.pathname = '/' + pathParts.slice(1).join('/');
+			// Handle API authentication and proxying
+			if (apiKey) {
+				// Auth required - check for /key/v1/ format
+				const pathParts = url.pathname.split('/').filter(Boolean);
+				if (pathParts[0] === apiKey && pathParts[1] === 'v1') {
+					// Valid auth - rewrite path and proxy
+					url.pathname = '/' + pathParts.slice(1).join('/');
+					return handleProxy(req, url, proxyContext);
+				}
+				return new Response("Not Found", { status: HTTP_STATUS.NOT_FOUND });
+			} else {
+				// No auth required - allow direct /v1/ access
+				if (!url.pathname.startsWith("/v1/")) {
+					return new Response("Not Found", { status: HTTP_STATUS.NOT_FOUND });
+				}
 				return handleProxy(req, url, proxyContext);
 			}
-			return new Response("Not Found", { status: 404 });
-		} else {
-			// No auth required - allow direct /v1/ access
-			if (!url.pathname.startsWith("/v1/")) {
-				return new Response("Not Found", { status: 404 });
-			}
-			return handleProxy(req, url, proxyContext);
-		}
-	},
-});
-
-console.log(`🚀 ccflare server running on http://localhost:${server.port}`);
-console.log(`📊 Dashboard: http://localhost:${server.port}/dashboard`);
-console.log(`🔍 Health check: http://localhost:${server.port}/health`);
-console.log(
-	`⚙️  Current strategy: ${config.getStrategy()} (default: ${DEFAULT_STRATEGY})`,
-);
-
-// Log initial account status
-const accounts = dbOps.getAllAccounts();
-const activeAccounts = accounts.filter(
-	(a) => !a.paused && (!a.expires_at || a.expires_at > Date.now()),
-);
-log.info(
-	`Loaded ${accounts.length} accounts (${activeAccounts.length} active)`,
-);
-if (activeAccounts.length === 0) {
-	log.warn(
-		"No active accounts available - requests will be forwarded without authentication",
-=======
-			// All other paths go to proxy
-			return handleProxy(req, url, proxyContext);
 		},
 	});
 
@@ -394,7 +281,6 @@
 	// Log configuration
 	console.log(
 		`⚙️  Current strategy: ${config.getStrategy()} (default: ${DEFAULT_STRATEGY})`,
->>>>>>> ff19a086
 	);
 
 	// Log initial account status
