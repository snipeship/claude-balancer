--- conflicted
+++ resolved
@@ -1,7 +1,3 @@
-<<<<<<< HEAD
-import type { Stats } from "@ccflare/tui-core";
-import * as tuiCore from "@ccflare/tui-core";
-=======
 import * as tuiCore from "@ccflare/tui-core";
 import {
 	formatCost,
@@ -9,7 +5,6 @@
 	formatPercentage,
 	formatTokensPerSecond,
 } from "@ccflare/ui-common";
->>>>>>> ff19a086
 import { Box, Text, useInput } from "ink";
 import { useCallback, useEffect, useState } from "react";
 import { BarChart, PieChart, SparklineChart } from "./charts";
