--- conflicted
+++ resolved
@@ -1,18 +1,11 @@
 #!/usr/bin/env bun
 import { Config } from "@ccflare/config";
-<<<<<<< HEAD
-import { shutdown } from "@ccflare/core";
-import { container, SERVICE_KEYS } from "@ccflare/core-di";
-import { DatabaseFactory } from "@ccflare/database";
-import { Logger } from "@ccflare/logger";
-=======
 import { NETWORK, shutdown } from "@ccflare/core";
 import { container, SERVICE_KEYS } from "@ccflare/core-di";
 import { DatabaseFactory } from "@ccflare/database";
 import { Logger } from "@ccflare/logger";
 // Import server
 import startServer from "@ccflare/server";
->>>>>>> ff19a086
 import * as tuiCore from "@ccflare/tui-core";
 import { parseArgs } from "@ccflare/tui-core";
 import { render } from "ink";
@@ -73,11 +66,8 @@
   ccflare                        # Interactive mode
   ccflare --serve                # Start server
   ccflare --add-account work     # Add account
-<<<<<<< HEAD
-=======
   ccflare --pause work           # Pause account
   ccflare --analyze              # Run performance analysis
->>>>>>> ff19a086
   ccflare --stats                # View stats
 `);
 		process.exit(0);
